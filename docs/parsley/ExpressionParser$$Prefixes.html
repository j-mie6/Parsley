<<<<<<< HEAD
<!DOCTYPE html ><html><head><meta http-equiv="X-UA-Compatible" content="IE=edge"/><meta content="width=device-width, initial-scale=1.0, maximum-scale=1.0, user-scalable=no" name="viewport"/><title>Parsley documentation  - parsley.ExpressionParser.Prefixes</title><meta content="Parsley documentation - parsley.ExpressionParser.Prefixes" name="description"/><meta content="Parsley documentation parsley.ExpressionParser.Prefixes" name="keywords"/><meta http-equiv="content-type" content="text/html; charset=UTF-8"/><link href="../lib/index.css" media="screen" type="text/css" rel="stylesheet"/><link href="../lib/template.css" media="screen" type="text/css" rel="stylesheet"/><link href="../lib/print.css" media="print" type="text/css" rel="stylesheet"/><link href="../lib/diagrams.css" media="screen" type="text/css" rel="stylesheet" id="diagrams-css"/><script type="text/javascript" src="../lib/jquery.min.js"></script><script type="text/javascript" src="../lib/index.js"></script><script type="text/javascript" src="../index.js"></script><script type="text/javascript" src="../lib/scheduler.js"></script><script type="text/javascript" src="../lib/template.js"></script><script type="text/javascript">/* this variable can be used by the JS to determine the path to the root document */
var toRoot = '../';</script></head><body><div id="search"><span id="doc-title">Parsley documentation<span id="doc-version"></span></span> <span class="close-results"><span class="left">&lt;</span> Back</span><div id="textfilter"><span class="input"><input autocapitalize="none" placeholder="Search" id="index-input" type="text" accesskey="/"/><i class="clear material-icons"></i><i id="search-icon" class="material-icons"></i></span></div></div><div id="search-results"><div id="search-progress"><div id="progress-fill"></div></div><div id="results-content"><div id="entity-results"></div><div id="member-results"></div></div></div><div id="content-scroll-container" style="-webkit-overflow-scrolling: touch;"><div id="content-container" style="-webkit-overflow-scrolling: touch;"><div id="subpackage-spacer"><div id="packages"><h1>Packages</h1><ul><li class="indented0 " name="_root_.root" group="Ungrouped" fullComment="yes" data-isabs="false" visbl="pub"><a id="_root_"></a><a id="root:_root_"></a> <span class="permalink"><a href="../index.html" title="Permalink"><i class="material-icons"></i></a></span> <span class="modifier_kind"><span class="modifier"></span> <span class="kind">package</span></span> <span class="symbol"><a href="../index.html" title=""><span class="name">root</span></a></span><div class="fullcomment"><dl class="attributes block"><dt>Definition Classes</dt><dd><a href="../index.html" name="_root_" id="_root_" class="extype">root</a></dd></dl></div></li><li class="indented1 " name="_root_.parsley" group="Ungrouped" fullComment="yes" data-isabs="false" visbl="pub"><a id="parsley"></a><a id="parsley:parsley"></a> <span class="permalink"><a href="../parsley/index.html" title="Permalink"><i class="material-icons"></i></a></span> <span class="modifier_kind"><span class="modifier"></span> <span class="kind">package</span></span> <span class="symbol"><a href="index.html" title=""><span class="name">parsley</span></a></span><div class="fullcomment"><dl class="attributes block"><dt>Definition Classes</dt><dd><a href="../index.html" name="_root_" id="_root_" class="extype">root</a></dd></dl></div></li><li class="indented2 " name="parsley.ExpressionParser" group="Ungrouped" fullComment="yes" data-isabs="false" visbl="pub"><a id="ExpressionParser"></a><a id="ExpressionParser:ExpressionParser"></a> <span class="permalink"><a href="../parsley/ExpressionParser$.html" title="Permalink"><i class="material-icons"></i></a></span> <span class="modifier_kind"><span class="modifier"></span> <span class="kind">object</span></span> <span class="symbol"><a href="ExpressionParser$.html" title=""><span class="name">ExpressionParser</span></a></span><div class="fullcomment"><dl class="attributes block"><dt>Definition Classes</dt><dd><a href="index.html" name="parsley" id="parsley" class="extype">parsley</a></dd></dl></div></li><li class="current-entities indented2"><span class="separator"></span> <a href="ExpressionParser$$Assoc.html" title="Denotes the associativity of an operator, either AssocLeft or AssocRight." class="trait"></a><a href="ExpressionParser$$Assoc.html" title="Denotes the associativity of an operator, either AssocLeft or AssocRight.">Assoc</a></li><li class="current-entities indented2"><span class="separator"></span> <a href="ExpressionParser$$AssocLeft$.html" title="" class="object"></a><a href="ExpressionParser$$AssocLeft$.html" title="">AssocLeft</a></li><li class="current-entities indented2"><span class="separator"></span> <a href="ExpressionParser$$AssocRight$.html" title="" class="object"></a><a href="ExpressionParser$$AssocRight$.html" title="">AssocRight</a></li><li class="current-entities indented2"><span class="separator"></span> <a href="ExpressionParser$$Infixes.html" title="" class="class"></a><a href="ExpressionParser$$Infixes.html" title="">Infixes</a></li><li class="current-entities indented2"><span class="separator"></span> <a href="ExpressionParser$$OpList.html" title="A list of operators on the same precedence level." class="trait"></a><a href="ExpressionParser$$OpList.html" title="A list of operators on the same precedence level.">OpList</a></li><li class="current-entities indented2"><span class="separator"></span> <a href="ExpressionParser$$Postfixes.html" title="" class="class"></a><a href="ExpressionParser$$Postfixes.html" title="">Postfixes</a></li><li class="current-entities indented2"><span class="separator"></span> <a href="" title="" class="class"></a><a href="" title="">Prefixes</a></li></ul></div></div><div id="content"><body class="class type"><div id="definition"><div class="big-circle class">c</div><p id="owner"><a href="index.html" name="parsley" id="parsley" class="extype">parsley</a>.<a href="ExpressionParser$.html" name="parsley.ExpressionParser" id="parsley.ExpressionParser" class="extype">ExpressionParser</a></p><h1>Prefixes<span class="permalink"><a href="../parsley/ExpressionParser$$Prefixes.html" title="Permalink"><i class="material-icons"></i></a></span></h1><h3><span class="morelinks"></span></h3></div><h4 id="signature" class="signature"><span class="modifier_kind"><span class="modifier"></span> <span class="kind">case class</span></span> <span class="symbol"><span class="name">Prefixes</span><span class="tparams">[<span name="A">A</span>]</span><span class="params">(<span name="op">op: <a href="Parsley.html" name="parsley.Parsley" id="parsley.Parsley" class="extype">Parsley</a>[(<span name="parsley.ExpressionParser.Prefixes.A" class="extype">A</span>) =&gt; <span name="parsley.ExpressionParser.Prefixes.A" class="extype">A</span>]*</span>)</span><span class="result"> extends <a href="ExpressionParser$$OpList.html" name="parsley.ExpressionParser.OpList" id="parsley.ExpressionParser.OpList" class="extype">OpList</a>[<span name="parsley.ExpressionParser.Prefixes.A" class="extype">A</span>] with <span name="scala.Product" class="extype">Product</span> with <span name="scala.Serializable" class="extype">Serializable</span></span></span></h4><div id="comment" class="fullcommenttop"><div class="toggleContainer"><div class="toggle block"><span>Linear Supertypes</span><div class="superTypes hiddenContent"><span name="java.io.Serializable" class="extype">Serializable</span>, <span name="scala.Product" class="extype">Product</span>, <span name="scala.Equals" class="extype">Equals</span>, <a href="ExpressionParser$$OpList.html" name="parsley.ExpressionParser.OpList" id="parsley.ExpressionParser.OpList" class="extype">OpList</a>[<span name="parsley.ExpressionParser.Prefixes.A" class="extype">A</span>], <span name="scala.AnyRef" class="extype">AnyRef</span>, <span name="scala.Any" class="extype">Any</span></div></div></div></div><div id="mbrsel"><div class="toggle"></div><div id="memberfilter"><i class="material-icons arrow"></i><span class="input"><input placeholder="Filter all members" id="mbrsel-input" type="text" accesskey="/"/></span><i class="clear material-icons"></i></div><div id="filterby"><div id="order"><span class="filtertype">Ordering</span><ol><li class="alpha in"><span>Alphabetic</span></li><li class="inherit out"><span>By Inheritance</span></li></ol></div><div class="ancestors"><span class="filtertype">Inherited<br/></span><ol id="linearization"><li class="in" name="parsley.ExpressionParser.Prefixes"><span>Prefixes</span></li><li class="in" name="java.io.Serializable"><span>Serializable</span></li><li class="in" name="scala.Product"><span>Product</span></li><li class="in" name="scala.Equals"><span>Equals</span></li><li class="in" name="parsley.ExpressionParser.OpList"><span>OpList</span></li><li class="in" name="scala.AnyRef"><span>AnyRef</span></li><li class="in" name="scala.Any"><span>Any</span></li></ol></div><div class="ancestors"><span class="filtertype"></span><ol><li class="hideall out"><span>Hide All</span></li><li class="showall in"><span>Show All</span></li></ol></div><div id="visbl"><span class="filtertype">Visibility</span><ol><li class="public in"><span>Public</span></li><li class="protected out"><span>Protected</span></li></ol></div></div></div><div id="template"><div id="allMembers"><div id="constructors" class="members"><h3>Instance Constructors</h3><ol><li class="indented0 " name="parsley.ExpressionParser.Prefixes#&lt;init&gt;" group="Ungrouped" fullComment="no" data-isabs="false" visbl="pub"><a id="&lt;init&gt;(op:parsley.Parsley[A=&gt;A]*):parsley.ExpressionParser.Prefixes[A]"></a><a id="&lt;init&gt;:Prefixes[A]"></a> <span class="permalink"><a href="../parsley/ExpressionParser$$Prefixes.html#&lt;init&gt;(op:parsley.Parsley[A=&gt;A]*):parsley.ExpressionParser.Prefixes[A]" title="Permalink"><i class="material-icons"></i></a></span> <span class="modifier_kind"><span class="modifier"></span> <span class="kind">new</span></span> <span class="symbol"><span class="name">Prefixes</span><span class="params">(<span name="op">op: <a href="Parsley.html" name="parsley.Parsley" id="parsley.Parsley" class="extype">Parsley</a>[(<span name="parsley.ExpressionParser.Prefixes.A" class="extype">A</span>) =&gt; <span name="parsley.ExpressionParser.Prefixes.A" class="extype">A</span>]*</span>)</span></span></li></ol></div><div class="values members"><h3>Value Members</h3><ol><li class="indented0 " name="scala.AnyRef#!=" group="Ungrouped" fullComment="yes" data-isabs="false" visbl="pub"><a id="!=(x$1:Any):Boolean"></a><a id="!=(Any):Boolean"></a> <span class="permalink"><a href="../parsley/ExpressionParser$$Prefixes.html#!=(x$1:Any):Boolean" title="Permalink"><i class="material-icons"></i></a></span> <span class="modifier_kind"><span class="modifier">final </span> <span class="kind">def</span></span> <span class="symbol"><span class="name" title="gt4s: $bang$eq">!=</span><span class="params">(<span name="arg0">arg0: <span name="scala.Any" class="extype">Any</span></span>)</span><span class="result">: <span name="scala.Boolean" class="extype">Boolean</span></span></span><div class="fullcomment"><dl class="attributes block"><dt>Definition Classes</dt><dd>AnyRef → Any</dd></dl></div></li><li class="indented0 " name="scala.AnyRef###" group="Ungrouped" fullComment="yes" data-isabs="false" visbl="pub"><a id="##():Int"></a> <span class="permalink"><a href="../parsley/ExpressionParser$$Prefixes.html###():Int" title="Permalink"><i class="material-icons"></i></a></span> <span class="modifier_kind"><span class="modifier">final </span> <span class="kind">def</span></span> <span class="symbol"><span class="name" title="gt4s: $hash$hash">##</span><span class="params">()</span><span class="result">: <span name="scala.Int" class="extype">Int</span></span></span><div class="fullcomment"><dl class="attributes block"><dt>Definition Classes</dt><dd>AnyRef → Any</dd></dl></div></li><li class="indented0 " name="scala.AnyRef#==" group="Ungrouped" fullComment="yes" data-isabs="false" visbl="pub"><a id="==(x$1:Any):Boolean"></a><a id="==(Any):Boolean"></a> <span class="permalink"><a href="../parsley/ExpressionParser$$Prefixes.html#==(x$1:Any):Boolean" title="Permalink"><i class="material-icons"></i></a></span> <span class="modifier_kind"><span class="modifier">final </span> <span class="kind">def</span></span> <span class="symbol"><span class="name" title="gt4s: $eq$eq">==</span><span class="params">(<span name="arg0">arg0: <span name="scala.Any" class="extype">Any</span></span>)</span><span class="result">: <span name="scala.Boolean" class="extype">Boolean</span></span></span><div class="fullcomment"><dl class="attributes block"><dt>Definition Classes</dt><dd>AnyRef → Any</dd></dl></div></li><li class="indented0 " name="scala.Any#asInstanceOf" group="Ungrouped" fullComment="yes" data-isabs="false" visbl="pub"><a id="asInstanceOf[T0]:T0"></a> <span class="permalink"><a href="../parsley/ExpressionParser$$Prefixes.html#asInstanceOf[T0]:T0" title="Permalink"><i class="material-icons"></i></a></span> <span class="modifier_kind"><span class="modifier">final </span> <span class="kind">def</span></span> <span class="symbol"><span class="name">asInstanceOf</span><span class="tparams">[<span name="T0">T0</span>]</span><span class="result">: <span name="scala.Any.asInstanceOf.T0" class="extype">T0</span></span></span><div class="fullcomment"><dl class="attributes block"><dt>Definition Classes</dt><dd>Any</dd></dl></div></li><li class="indented0 " name="scala.AnyRef#clone" group="Ungrouped" fullComment="yes" data-isabs="false" visbl="prt"><a id="clone():Object"></a><a id="clone():AnyRef"></a> <span class="permalink"><a href="../parsley/ExpressionParser$$Prefixes.html#clone():Object" title="Permalink"><i class="material-icons"></i></a></span> <span class="modifier_kind"><span class="modifier"></span> <span class="kind">def</span></span> <span class="symbol"><span class="name">clone</span><span class="params">()</span><span class="result">: <span name="scala.AnyRef" class="extype">AnyRef</span></span></span><div class="fullcomment"><dl class="attributes block"><dt>Attributes</dt><dd>protected[<span name="java.lang" class="extype">lang</span>] </dd><dt>Definition Classes</dt><dd>AnyRef</dd><dt>Annotations</dt><dd><span class="name">@throws</span><span class="args">(<span><span class="defval">classOf[java.lang.CloneNotSupportedException]</span></span>)</span> <span class="name">@native</span><span class="args">()</span> <span class="name">@HotSpotIntrinsicCandidate</span><span class="args">()</span> </dd></dl></div></li><li class="indented0 " name="scala.AnyRef#eq" group="Ungrouped" fullComment="yes" data-isabs="false" visbl="pub"><a id="eq(x$1:AnyRef):Boolean"></a><a id="eq(AnyRef):Boolean"></a> <span class="permalink"><a href="../parsley/ExpressionParser$$Prefixes.html#eq(x$1:AnyRef):Boolean" title="Permalink"><i class="material-icons"></i></a></span> <span class="modifier_kind"><span class="modifier">final </span> <span class="kind">def</span></span> <span class="symbol"><span class="name">eq</span><span class="params">(<span name="arg0">arg0: <span name="scala.AnyRef" class="extype">AnyRef</span></span>)</span><span class="result">: <span name="scala.Boolean" class="extype">Boolean</span></span></span><div class="fullcomment"><dl class="attributes block"><dt>Definition Classes</dt><dd>AnyRef</dd></dl></div></li><li class="indented0 " name="scala.AnyRef#getClass" group="Ungrouped" fullComment="yes" data-isabs="false" visbl="pub"><a id="getClass():Class[_]"></a><a id="getClass():Class[_&lt;:AnyRef]"></a> <span class="permalink"><a href="../parsley/ExpressionParser$$Prefixes.html#getClass():Class[_]" title="Permalink"><i class="material-icons"></i></a></span> <span class="modifier_kind"><span class="modifier">final </span> <span class="kind">def</span></span> <span class="symbol"><span class="name">getClass</span><span class="params">()</span><span class="result">: <span name="java.lang.Class" class="extype">Class</span>[_ &lt;: <span name="scala.AnyRef" class="extype">AnyRef</span>]</span></span><div class="fullcomment"><dl class="attributes block"><dt>Definition Classes</dt><dd>AnyRef → Any</dd><dt>Annotations</dt><dd><span class="name">@native</span><span class="args">()</span> <span class="name">@HotSpotIntrinsicCandidate</span><span class="args">()</span> </dd></dl></div></li><li class="indented0 " name="scala.Any#isInstanceOf" group="Ungrouped" fullComment="yes" data-isabs="false" visbl="pub"><a id="isInstanceOf[T0]:Boolean"></a> <span class="permalink"><a href="../parsley/ExpressionParser$$Prefixes.html#isInstanceOf[T0]:Boolean" title="Permalink"><i class="material-icons"></i></a></span> <span class="modifier_kind"><span class="modifier">final </span> <span class="kind">def</span></span> <span class="symbol"><span class="name">isInstanceOf</span><span class="tparams">[<span name="T0">T0</span>]</span><span class="result">: <span name="scala.Boolean" class="extype">Boolean</span></span></span><div class="fullcomment"><dl class="attributes block"><dt>Definition Classes</dt><dd>Any</dd></dl></div></li><li class="indented0 " name="scala.AnyRef#ne" group="Ungrouped" fullComment="yes" data-isabs="false" visbl="pub"><a id="ne(x$1:AnyRef):Boolean"></a><a id="ne(AnyRef):Boolean"></a> <span class="permalink"><a href="../parsley/ExpressionParser$$Prefixes.html#ne(x$1:AnyRef):Boolean" title="Permalink"><i class="material-icons"></i></a></span> <span class="modifier_kind"><span class="modifier">final </span> <span class="kind">def</span></span> <span class="symbol"><span class="name">ne</span><span class="params">(<span name="arg0">arg0: <span name="scala.AnyRef" class="extype">AnyRef</span></span>)</span><span class="result">: <span name="scala.Boolean" class="extype">Boolean</span></span></span><div class="fullcomment"><dl class="attributes block"><dt>Definition Classes</dt><dd>AnyRef</dd></dl></div></li><li class="indented0 " name="scala.AnyRef#notify" group="Ungrouped" fullComment="yes" data-isabs="false" visbl="pub"><a id="notify():Unit"></a> <span class="permalink"><a href="../parsley/ExpressionParser$$Prefixes.html#notify():Unit" title="Permalink"><i class="material-icons"></i></a></span> <span class="modifier_kind"><span class="modifier">final </span> <span class="kind">def</span></span> <span class="symbol"><span class="name">notify</span><span class="params">()</span><span class="result">: <span name="scala.Unit" class="extype">Unit</span></span></span><div class="fullcomment"><dl class="attributes block"><dt>Definition Classes</dt><dd>AnyRef</dd><dt>Annotations</dt><dd><span class="name">@native</span><span class="args">()</span> <span class="name">@HotSpotIntrinsicCandidate</span><span class="args">()</span> </dd></dl></div></li><li class="indented0 " name="scala.AnyRef#notifyAll" group="Ungrouped" fullComment="yes" data-isabs="false" visbl="pub"><a id="notifyAll():Unit"></a> <span class="permalink"><a href="../parsley/ExpressionParser$$Prefixes.html#notifyAll():Unit" title="Permalink"><i class="material-icons"></i></a></span> <span class="modifier_kind"><span class="modifier">final </span> <span class="kind">def</span></span> <span class="symbol"><span class="name">notifyAll</span><span class="params">()</span><span class="result">: <span name="scala.Unit" class="extype">Unit</span></span></span><div class="fullcomment"><dl class="attributes block"><dt>Definition Classes</dt><dd>AnyRef</dd><dt>Annotations</dt><dd><span class="name">@native</span><span class="args">()</span> <span class="name">@HotSpotIntrinsicCandidate</span><span class="args">()</span> </dd></dl></div></li><li class="indented0 " name="parsley.ExpressionParser.Prefixes#op" group="Ungrouped" fullComment="no" data-isabs="false" visbl="pub"><a id="op:parsley.Parsley[A=&gt;A]*"></a><a id="op:Parsley[(A)=&gt;A]*"></a> <span class="permalink"><a href="../parsley/ExpressionParser$$Prefixes.html#op:parsley.Parsley[A=&gt;A]*" title="Permalink"><i class="material-icons"></i></a></span> <span class="modifier_kind"><span class="modifier"></span> <span class="kind">val</span></span> <span class="symbol"><span class="name">op</span><span class="result">: <a href="Parsley.html" name="parsley.Parsley" id="parsley.Parsley" class="extype">Parsley</a>[(<span name="parsley.ExpressionParser.Prefixes.A" class="extype">A</span>) =&gt; <span name="parsley.ExpressionParser.Prefixes.A" class="extype">A</span>]*</span></span></li><li class="indented0 " name="scala.Product#productElementNames" group="Ungrouped" fullComment="yes" data-isabs="false" visbl="pub"><a id="productElementNames:Iterator[String]"></a> <span class="permalink"><a href="../parsley/ExpressionParser$$Prefixes.html#productElementNames:Iterator[String]" title="Permalink"><i class="material-icons"></i></a></span> <span class="modifier_kind"><span class="modifier"></span> <span class="kind">def</span></span> <span class="symbol"><span class="name">productElementNames</span><span class="result">: <span name="scala.Iterator" class="extype">Iterator</span>[<span name="scala.Predef.String" class="extype">String</span>]</span></span><div class="fullcomment"><dl class="attributes block"><dt>Definition Classes</dt><dd>Product</dd></dl></div></li><li class="indented0 " name="scala.AnyRef#synchronized" group="Ungrouped" fullComment="yes" data-isabs="false" visbl="pub"><a id="synchronized[T0](x$1:=&gt;T0):T0"></a><a id="synchronized[T0](=&gt;T0):T0"></a> <span class="permalink"><a href="../parsley/ExpressionParser$$Prefixes.html#synchronized[T0](x$1:=&gt;T0):T0" title="Permalink"><i class="material-icons"></i></a></span> <span class="modifier_kind"><span class="modifier">final </span> <span class="kind">def</span></span> <span class="symbol"><span class="name">synchronized</span><span class="tparams">[<span name="T0">T0</span>]</span><span class="params">(<span name="arg0">arg0: =&gt; <span name="java.lang.AnyRef.synchronized.T0" class="extype">T0</span></span>)</span><span class="result">: <span name="java.lang.AnyRef.synchronized.T0" class="extype">T0</span></span></span><div class="fullcomment"><dl class="attributes block"><dt>Definition Classes</dt><dd>AnyRef</dd></dl></div></li><li class="indented0 " name="scala.AnyRef#wait" group="Ungrouped" fullComment="yes" data-isabs="false" visbl="pub"><a id="wait(x$1:Long,x$2:Int):Unit"></a><a id="wait(Long,Int):Unit"></a> <span class="permalink"><a href="../parsley/ExpressionParser$$Prefixes.html#wait(x$1:Long,x$2:Int):Unit" title="Permalink"><i class="material-icons"></i></a></span> <span class="modifier_kind"><span class="modifier">final </span> <span class="kind">def</span></span> <span class="symbol"><span class="name">wait</span><span class="params">(<span name="arg0">arg0: <span name="scala.Long" class="extype">Long</span></span>, <span name="arg1">arg1: <span name="scala.Int" class="extype">Int</span></span>)</span><span class="result">: <span name="scala.Unit" class="extype">Unit</span></span></span><div class="fullcomment"><dl class="attributes block"><dt>Definition Classes</dt><dd>AnyRef</dd><dt>Annotations</dt><dd><span class="name">@throws</span><span class="args">(<span><span class="defval">classOf[java.lang.InterruptedException]</span></span>)</span> </dd></dl></div></li><li class="indented0 " name="scala.AnyRef#wait" group="Ungrouped" fullComment="yes" data-isabs="false" visbl="pub"><a id="wait(x$1:Long):Unit"></a><a id="wait(Long):Unit"></a> <span class="permalink"><a href="../parsley/ExpressionParser$$Prefixes.html#wait(x$1:Long):Unit" title="Permalink"><i class="material-icons"></i></a></span> <span class="modifier_kind"><span class="modifier">final </span> <span class="kind">def</span></span> <span class="symbol"><span class="name">wait</span><span class="params">(<span name="arg0">arg0: <span name="scala.Long" class="extype">Long</span></span>)</span><span class="result">: <span name="scala.Unit" class="extype">Unit</span></span></span><div class="fullcomment"><dl class="attributes block"><dt>Definition Classes</dt><dd>AnyRef</dd><dt>Annotations</dt><dd><span class="name">@throws</span><span class="args">(<span><span class="defval">classOf[java.lang.InterruptedException]</span></span>)</span> <span class="name">@native</span><span class="args">()</span> </dd></dl></div></li><li class="indented0 " name="scala.AnyRef#wait" group="Ungrouped" fullComment="yes" data-isabs="false" visbl="pub"><a id="wait():Unit"></a> <span class="permalink"><a href="../parsley/ExpressionParser$$Prefixes.html#wait():Unit" title="Permalink"><i class="material-icons"></i></a></span> <span class="modifier_kind"><span class="modifier">final </span> <span class="kind">def</span></span> <span class="symbol"><span class="name">wait</span><span class="params">()</span><span class="result">: <span name="scala.Unit" class="extype">Unit</span></span></span><div class="fullcomment"><dl class="attributes block"><dt>Definition Classes</dt><dd>AnyRef</dd><dt>Annotations</dt><dd><span class="name">@throws</span><span class="args">(<span><span class="defval">classOf[java.lang.InterruptedException]</span></span>)</span> </dd></dl></div></li></ol></div><div class="values members"><h3>Deprecated Value Members</h3><ol><li class="indented0 " name="scala.AnyRef#finalize" group="Ungrouped" fullComment="yes" data-isabs="false" visbl="prt"><a id="finalize():Unit"></a> <span class="permalink"><a href="../parsley/ExpressionParser$$Prefixes.html#finalize():Unit" title="Permalink"><i class="material-icons"></i></a></span> <span class="modifier_kind"><span class="modifier"></span> <span class="kind">def</span></span> <span class="symbol"><span class="name deprecated" title="Deprecated: (Since version ) see corresponding Javadoc for more information.">finalize</span><span class="params">()</span><span class="result">: <span name="scala.Unit" class="extype">Unit</span></span></span><div class="fullcomment"><dl class="attributes block"><dt>Attributes</dt><dd>protected[<span name="java.lang" class="extype">lang</span>] </dd><dt>Definition Classes</dt><dd>AnyRef</dd><dt>Annotations</dt><dd><span class="name">@throws</span><span class="args">(<span><span class="symbol">classOf[java.lang.Throwable]</span></span>)</span> <span class="name">@Deprecated</span> <span class="name">@deprecated</span> </dd><dt>Deprecated</dt><dd class="cmt"><p><i>(Since version )</i> see corresponding Javadoc for more information.</p></dd></dl></div></li></ol></div></div><div id="inheritedMembers"><div name="java.io.Serializable" class="parent"><h3>Inherited from <span name="java.io.Serializable" class="extype">Serializable</span></h3></div><div name="scala.Product" class="parent"><h3>Inherited from <span name="scala.Product" class="extype">Product</span></h3></div><div name="scala.Equals" class="parent"><h3>Inherited from <span name="scala.Equals" class="extype">Equals</span></h3></div><div name="parsley.ExpressionParser.OpList" class="parent"><h3>Inherited from <a href="ExpressionParser$$OpList.html" name="parsley.ExpressionParser.OpList" id="parsley.ExpressionParser.OpList" class="extype">OpList</a>[<span name="parsley.ExpressionParser.Prefixes.A" class="extype">A</span>]</h3></div><div name="scala.AnyRef" class="parent"><h3>Inherited from <span name="scala.AnyRef" class="extype">AnyRef</span></h3></div><div name="scala.Any" class="parent"><h3>Inherited from <span name="scala.Any" class="extype">Any</span></h3></div></div><div id="groupedMembers"><div name="Ungrouped" class="group"><h3>Ungrouped</h3></div></div></div><div id="tooltip"></div><div id="footer"></div></body></div></div></div></body></html>
=======
<!DOCTYPE html >
<html>
        <head>
          <meta http-equiv="X-UA-Compatible" content="IE=edge" />
          <meta name="viewport" content="width=device-width, initial-scale=1.0, maximum-scale=1.0, user-scalable=no" />
          <title></title>
          <meta name="description" content="" />
          <meta name="keywords" content="" />
          <meta http-equiv="content-type" content="text/html; charset=UTF-8" />
          
      
      <link href="../lib/index.css" media="screen" type="text/css" rel="stylesheet" />
      <link href="../lib/template.css" media="screen" type="text/css" rel="stylesheet" />
      <link href="../lib/diagrams.css" media="screen" type="text/css" rel="stylesheet" id="diagrams-css" />
      <script type="text/javascript" src="../lib/jquery.min.js"></script>
      <script type="text/javascript" src="../lib/jquery.panzoom.min.js"></script>
      <script type="text/javascript" src="../lib/jquery.mousewheel.min.js"></script>
      <script type="text/javascript" src="../lib/index.js"></script>
      <script type="text/javascript" src="../index.js"></script>
      <script type="text/javascript" src="../lib/scheduler.js"></script>
      <script type="text/javascript" src="../lib/template.js"></script>
      
      <script type="text/javascript">
        /* this variable can be used by the JS to determine the path to the root document */
        var toRoot = '../';
      </script>
    
        </head>
        <body>
      <div id="search">
        <span id="doc-title"><span id="doc-version"></span></span>
        <span class="close-results"><span class="left">&lt;</span> Back</span>
        <div id="textfilter">
          <span class="input">
            <input autocapitalize="none" placeholder="Search" id="index-input" type="text" accesskey="/" />
            <i class="clear material-icons"></i>
            <i id="search-icon" class="material-icons"></i>
          </span>
        </div>
    </div>
      <div id="search-results">
        <div id="search-progress">
          <div id="progress-fill"></div>
        </div>
        <div id="results-content">
          <div id="entity-results"></div>
          <div id="member-results"></div>
        </div>
      </div>
      <div id="content-scroll-container" style="-webkit-overflow-scrolling: touch;">
        <div id="content-container" style="-webkit-overflow-scrolling: touch;">
          <div id="subpackage-spacer">
            <div id="packages">
              <h1>Packages</h1>
              <ul>
                <li name="_root_.root" visbl="pub" class="indented0 " data-isabs="false" fullComment="yes" group="Ungrouped">
      <a id="_root_"></a><a id="root:_root_"></a>
      <span class="permalink">
      <a href="../index.html" title="Permalink">
        <i class="material-icons"></i>
      </a>
    </span>
      <span class="modifier_kind">
        <span class="modifier"></span>
        <span class="kind">package</span>
      </span>
      <span class="symbol">
        <a title="" href="../index.html"><span class="name">root</span></a>
      </span>
      
      <div class="fullcomment"><dl class="attributes block"> <dt>Definition Classes</dt><dd><a href="../index.html" class="extype" name="_root_">root</a></dd></dl></div>
    </li><li name="_root_.parsley" visbl="pub" class="indented1 " data-isabs="false" fullComment="yes" group="Ungrouped">
      <a id="parsley"></a><a id="parsley:parsley"></a>
      <span class="permalink">
      <a href="../parsley/index.html" title="Permalink">
        <i class="material-icons"></i>
      </a>
    </span>
      <span class="modifier_kind">
        <span class="modifier"></span>
        <span class="kind">package</span>
      </span>
      <span class="symbol">
        <a title="" href="index.html"><span class="name">parsley</span></a>
      </span>
      
      <div class="fullcomment"><dl class="attributes block"> <dt>Definition Classes</dt><dd><a href="../index.html" class="extype" name="_root_">root</a></dd></dl></div>
    </li><li name="parsley.ExpressionParser" visbl="pub" class="indented2 " data-isabs="false" fullComment="yes" group="Ungrouped">
      <a id="ExpressionParser"></a><a id="ExpressionParser:ExpressionParser"></a>
      <span class="permalink">
      <a href="../parsley/ExpressionParser$.html" title="Permalink">
        <i class="material-icons"></i>
      </a>
    </span>
      <span class="modifier_kind">
        <span class="modifier"></span>
        <span class="kind">object</span>
      </span>
      <span class="symbol">
        <a title="" href="ExpressionParser$.html"><span class="name">ExpressionParser</span></a>
      </span>
      
      <div class="fullcomment"><dl class="attributes block"> <dt>Definition Classes</dt><dd><a href="index.html" class="extype" name="parsley">parsley</a></dd></dl></div>
    </li><li class="current-entities indented2">
                        <span class="separator"></span>
                        <a class="trait" href="ExpressionParser$$Assoc.html" title="Denotes the associativity of an operator, either AssocLeft or AssocRight."></a>
                        <a href="ExpressionParser$$Assoc.html" title="Denotes the associativity of an operator, either AssocLeft or AssocRight.">Assoc</a>
                      </li><li class="current-entities indented2">
                        <span class="separator"></span>
                        <a class="object" href="ExpressionParser$$AssocLeft$.html" title=""></a>
                        <a href="ExpressionParser$$AssocLeft$.html" title="">AssocLeft</a>
                      </li><li class="current-entities indented2">
                        <span class="separator"></span>
                        <a class="object" href="ExpressionParser$$AssocRight$.html" title=""></a>
                        <a href="ExpressionParser$$AssocRight$.html" title="">AssocRight</a>
                      </li><li class="current-entities indented2">
                        <span class="separator"></span>
                        <a class="trait" href="ExpressionParser$$Fixity.html" title="Denotes the fixity of an operator, either Prefix or Postfix."></a>
                        <a href="ExpressionParser$$Fixity.html" title="Denotes the fixity of an operator, either Prefix or Postfix.">Fixity</a>
                      </li><li class="current-entities indented2">
                        <span class="separator"></span>
                        <a class="object" href="ExpressionParser$$Infixes$.html" title=""></a>
                        <a href="ExpressionParser$$Infixes$.html" title="">Infixes</a>
                      </li><li class="current-entities indented2">
                        <span class="separator"></span>
                        <a class="class" href="ExpressionParser$$Lefts.html" title=""></a>
                        <a href="ExpressionParser$$Lefts.html" title="">Lefts</a>
                      </li><li class="current-entities indented2">
                        <span class="separator"></span>
                        <a class="class" href="ExpressionParser$$Level.html" title="This represents a single new level of the hierarchy, with stronger precedence than its tail."></a>
                        <a href="ExpressionParser$$Level.html" title="This represents a single new level of the hierarchy, with stronger precedence than its tail.">Level</a>
                      </li><li class="current-entities indented2">
                        <span class="separator"></span>
                        <a class="class" href="ExpressionParser$$LevelBuilder.html" title=""></a>
                        <a href="ExpressionParser$$LevelBuilder.html" title="">LevelBuilder</a>
                      </li><li class="current-entities indented2">
                        <a class="object" href="ExpressionParser$$Levels$.html" title=""></a>
                        <a class="trait" href="ExpressionParser$$Levels.html" title="For more complex expression parser types Levels can be used to describe the precedence table whilst preserving the intermediate structure between each level."></a>
                        <a href="ExpressionParser$$Levels.html" title="For more complex expression parser types Levels can be used to describe the precedence table whilst preserving the intermediate structure between each level.">Levels</a>
                      </li><li class="current-entities indented2">
                        <span class="separator"></span>
                        <a class="trait" href="ExpressionParser$$Ops.html" title="A list of operators on the same precedence level."></a>
                        <a href="ExpressionParser$$Ops.html" title="A list of operators on the same precedence level.">Ops</a>
                      </li><li class="current-entities indented2">
                        <span class="separator"></span>
                        <a class="object" href="ExpressionParser$$Postfix$.html" title=""></a>
                        <a href="ExpressionParser$$Postfix$.html" title="">Postfix</a>
                      </li><li class="current-entities indented2">
                        <span class="separator"></span>
                        <a class="class" href="ExpressionParser$$Postfixes.html" title=""></a>
                        <a href="ExpressionParser$$Postfixes.html" title="">Postfixes</a>
                      </li><li class="current-entities indented2">
                        <span class="separator"></span>
                        <a class="object" href="ExpressionParser$$Prefix$.html" title=""></a>
                        <a href="ExpressionParser$$Prefix$.html" title="">Prefix</a>
                      </li><li class="current-entities indented2">
                        <span class="separator"></span>
                        <a class="class" href="" title=""></a>
                        <a href="" title="">Prefixes</a>
                      </li><li class="current-entities indented2">
                        <span class="separator"></span>
                        <a class="class" href="ExpressionParser$$Rights.html" title=""></a>
                        <a href="ExpressionParser$$Rights.html" title="">Rights</a>
                      </li><li class="current-entities indented2">
                        <span class="separator"></span>
                        <a class="object" href="ExpressionParser$$Unaries$.html" title=""></a>
                        <a href="ExpressionParser$$Unaries$.html" title="">Unaries</a>
                      </li>
              </ul>
            </div>
          </div>
          <div id="content">
            <body class="class type">
      <div id="definition">
        <div class="big-circle class">c</div>
        <p id="owner"><a href="index.html" class="extype" name="parsley">parsley</a>.<a href="ExpressionParser$.html" class="extype" name="parsley.ExpressionParser">ExpressionParser</a></p>
        <h1>Prefixes<span class="permalink">
      <a href="../parsley/ExpressionParser$$Prefixes.html" title="Permalink">
        <i class="material-icons"></i>
      </a>
    </span></h1>
        <h3><span class="morelinks"></span></h3>
      </div>

      <h4 id="signature" class="signature">
      <span class="modifier_kind">
        <span class="modifier"></span>
        <span class="kind">case class</span>
      </span>
      <span class="symbol">
        <span class="name">Prefixes</span><span class="tparams">[<span name="A">-A</span>, <span name="B">B</span>]</span><span class="params">(<span name="ops">ops: <a href="Parsley.html" class="extype" name="parsley.Parsley">Parsley</a>[(<span class="extype" name="parsley.ExpressionParser.Prefixes.B">B</span>) ⇒ <span class="extype" name="parsley.ExpressionParser.Prefixes.B">B</span>]*</span>)</span><span class="params">(<span class="implicit">implicit </span><span name="wrap">wrap: (<span class="extype" name="parsley.ExpressionParser.Prefixes.A">A</span>) ⇒ <span class="extype" name="parsley.ExpressionParser.Prefixes.B">B</span></span>)</span><span class="result"> extends <a href="ExpressionParser$$Ops.html" class="extype" name="parsley.ExpressionParser.Ops">Ops</a>[<span class="extype" name="parsley.ExpressionParser.Prefixes.A">A</span>, <span class="extype" name="parsley.ExpressionParser.Prefixes.B">B</span>] with <span class="extype" name="scala.Product">Product</span> with <span class="extype" name="scala.Serializable">Serializable</span></span>
      </span>
      </h4>

      
          <div id="comment" class="fullcommenttop"><div class="toggleContainer block">
          <span class="toggle">
            Linear Supertypes
          </span>
          <div class="superTypes hiddenContent"><span class="extype" name="scala.Serializable">Serializable</span>, <span class="extype" name="java.io.Serializable">Serializable</span>, <span class="extype" name="scala.Product">Product</span>, <span class="extype" name="scala.Equals">Equals</span>, <a href="ExpressionParser$$Ops.html" class="extype" name="parsley.ExpressionParser.Ops">Ops</a>[<span class="extype" name="parsley.ExpressionParser.Prefixes.A">A</span>, <span class="extype" name="parsley.ExpressionParser.Prefixes.B">B</span>], <span class="extype" name="scala.AnyRef">AnyRef</span>, <span class="extype" name="scala.Any">Any</span></div>
        </div></div>
        

      <div id="mbrsel">
        <div class="toggle"></div>
        <div id="memberfilter">
          <i class="material-icons arrow"></i>
          <span class="input">
            <input id="mbrsel-input" placeholder="Filter all members" type="text" accesskey="/" />
          </span>
          <i class="clear material-icons"></i>
        </div>
        <div id="filterby">
          <div id="order">
            <span class="filtertype">Ordering</span>
            <ol>
              
              <li class="alpha in"><span>Alphabetic</span></li>
              <li class="inherit out"><span>By Inheritance</span></li>
            </ol>
          </div>
          <div class="ancestors">
                  <span class="filtertype">Inherited<br />
                  </span>
                  <ol id="linearization">
                    <li class="in" name="parsley.ExpressionParser.Prefixes"><span>Prefixes</span></li><li class="in" name="scala.Serializable"><span>Serializable</span></li><li class="in" name="java.io.Serializable"><span>Serializable</span></li><li class="in" name="scala.Product"><span>Product</span></li><li class="in" name="scala.Equals"><span>Equals</span></li><li class="in" name="parsley.ExpressionParser.Ops"><span>Ops</span></li><li class="in" name="scala.AnyRef"><span>AnyRef</span></li><li class="in" name="scala.Any"><span>Any</span></li>
                  </ol>
                </div><div class="ancestors">
              <span class="filtertype"></span>
              <ol>
                <li class="hideall out"><span>Hide All</span></li>
                <li class="showall in"><span>Show All</span></li>
              </ol>
            </div>
          <div id="visbl">
              <span class="filtertype">Visibility</span>
              <ol><li class="public in"><span>Public</span></li><li class="all out"><span>All</span></li></ol>
            </div>
        </div>
      </div>

      <div id="template">
        <div id="allMembers">
        <div id="constructors" class="members">
              <h3>Instance Constructors</h3>
              <ol><li name="parsley.ExpressionParser.Prefixes#&lt;init&gt;" visbl="pub" class="indented0 " data-isabs="false" fullComment="no" group="Ungrouped">
      <a id="&lt;init&gt;(ops:parsley.Parsley[B=&gt;B]*)(implicitwrap:A=&gt;B):parsley.ExpressionParser.Prefixes[A,B]"></a><a id="&lt;init&gt;:Prefixes[A,B]"></a>
      <span class="permalink">
      <a href="../parsley/ExpressionParser$$Prefixes.html#&lt;init&gt;(ops:parsley.Parsley[B=&gt;B]*)(implicitwrap:A=&gt;B):parsley.ExpressionParser.Prefixes[A,B]" title="Permalink">
        <i class="material-icons"></i>
      </a>
    </span>
      <span class="modifier_kind">
        <span class="modifier"></span>
        <span class="kind">new</span>
      </span>
      <span class="symbol">
        <span class="name">Prefixes</span><span class="params">(<span name="ops">ops: <a href="Parsley.html" class="extype" name="parsley.Parsley">Parsley</a>[(<span class="extype" name="parsley.ExpressionParser.Prefixes.B">B</span>) ⇒ <span class="extype" name="parsley.ExpressionParser.Prefixes.B">B</span>]*</span>)</span><span class="params">(<span class="implicit">implicit </span><span name="wrap">wrap: (<span class="extype" name="parsley.ExpressionParser.Prefixes.A">A</span>) ⇒ <span class="extype" name="parsley.ExpressionParser.Prefixes.B">B</span></span>)</span>
      </span>
      
      
    </li></ol>
            </div>

        

        

        <div class="values members">
              <h3>Value Members</h3>
              <ol>
                <li name="scala.AnyRef#!=" visbl="pub" class="indented0 " data-isabs="false" fullComment="yes" group="Ungrouped">
      <a id="!=(x$1:Any):Boolean"></a><a id="!=(Any):Boolean"></a>
      <span class="permalink">
      <a href="../parsley/ExpressionParser$$Prefixes.html#!=(x$1:Any):Boolean" title="Permalink">
        <i class="material-icons"></i>
      </a>
    </span>
      <span class="modifier_kind">
        <span class="modifier">final </span>
        <span class="kind">def</span>
      </span>
      <span class="symbol">
        <span title="gt4s: $bang$eq" class="name">!=</span><span class="params">(<span name="arg0">arg0: <span class="extype" name="scala.Any">Any</span></span>)</span><span class="result">: <span class="extype" name="scala.Boolean">Boolean</span></span>
      </span>
      
      <div class="fullcomment"><dl class="attributes block"> <dt>Definition Classes</dt><dd>AnyRef → Any</dd></dl></div>
    </li><li name="scala.AnyRef###" visbl="pub" class="indented0 " data-isabs="false" fullComment="yes" group="Ungrouped">
      <a id="##():Int"></a>
      <span class="permalink">
      <a href="../parsley/ExpressionParser$$Prefixes.html###():Int" title="Permalink">
        <i class="material-icons"></i>
      </a>
    </span>
      <span class="modifier_kind">
        <span class="modifier">final </span>
        <span class="kind">def</span>
      </span>
      <span class="symbol">
        <span title="gt4s: $hash$hash" class="name">##</span><span class="params">()</span><span class="result">: <span class="extype" name="scala.Int">Int</span></span>
      </span>
      
      <div class="fullcomment"><dl class="attributes block"> <dt>Definition Classes</dt><dd>AnyRef → Any</dd></dl></div>
    </li><li name="scala.AnyRef#==" visbl="pub" class="indented0 " data-isabs="false" fullComment="yes" group="Ungrouped">
      <a id="==(x$1:Any):Boolean"></a><a id="==(Any):Boolean"></a>
      <span class="permalink">
      <a href="../parsley/ExpressionParser$$Prefixes.html#==(x$1:Any):Boolean" title="Permalink">
        <i class="material-icons"></i>
      </a>
    </span>
      <span class="modifier_kind">
        <span class="modifier">final </span>
        <span class="kind">def</span>
      </span>
      <span class="symbol">
        <span title="gt4s: $eq$eq" class="name">==</span><span class="params">(<span name="arg0">arg0: <span class="extype" name="scala.Any">Any</span></span>)</span><span class="result">: <span class="extype" name="scala.Boolean">Boolean</span></span>
      </span>
      
      <div class="fullcomment"><dl class="attributes block"> <dt>Definition Classes</dt><dd>AnyRef → Any</dd></dl></div>
    </li><li name="scala.Any#asInstanceOf" visbl="pub" class="indented0 " data-isabs="false" fullComment="yes" group="Ungrouped">
      <a id="asInstanceOf[T0]:T0"></a>
      <span class="permalink">
      <a href="../parsley/ExpressionParser$$Prefixes.html#asInstanceOf[T0]:T0" title="Permalink">
        <i class="material-icons"></i>
      </a>
    </span>
      <span class="modifier_kind">
        <span class="modifier">final </span>
        <span class="kind">def</span>
      </span>
      <span class="symbol">
        <span class="name">asInstanceOf</span><span class="tparams">[<span name="T0">T0</span>]</span><span class="result">: <span class="extype" name="scala.Any.asInstanceOf.T0">T0</span></span>
      </span>
      
      <div class="fullcomment"><dl class="attributes block"> <dt>Definition Classes</dt><dd>Any</dd></dl></div>
    </li><li name="scala.AnyRef#clone" visbl="prt" class="indented0 " data-isabs="false" fullComment="yes" group="Ungrouped">
      <a id="clone():Object"></a><a id="clone():AnyRef"></a>
      <span class="permalink">
      <a href="../parsley/ExpressionParser$$Prefixes.html#clone():Object" title="Permalink">
        <i class="material-icons"></i>
      </a>
    </span>
      <span class="modifier_kind">
        <span class="modifier"></span>
        <span class="kind">def</span>
      </span>
      <span class="symbol">
        <span class="name">clone</span><span class="params">()</span><span class="result">: <span class="extype" name="scala.AnyRef">AnyRef</span></span>
      </span>
      
      <div class="fullcomment"><dl class="attributes block"> <dt>Attributes</dt><dd>protected[<span class="extype" name="java.lang">lang</span>] </dd><dt>Definition Classes</dt><dd>AnyRef</dd><dt>Annotations</dt><dd>
                <span class="name">@throws</span><span class="args">(<span>
      
      <span class="defval" name="classOf[java.lang.CloneNotSupportedException]">...</span>
    </span>)</span>
              
                <span class="name">@native</span><span class="args">()</span>
              
                <span class="name">@HotSpotIntrinsicCandidate</span><span class="args">()</span>
              
        </dd></dl></div>
    </li><li name="scala.AnyRef#eq" visbl="pub" class="indented0 " data-isabs="false" fullComment="yes" group="Ungrouped">
      <a id="eq(x$1:AnyRef):Boolean"></a><a id="eq(AnyRef):Boolean"></a>
      <span class="permalink">
      <a href="../parsley/ExpressionParser$$Prefixes.html#eq(x$1:AnyRef):Boolean" title="Permalink">
        <i class="material-icons"></i>
      </a>
    </span>
      <span class="modifier_kind">
        <span class="modifier">final </span>
        <span class="kind">def</span>
      </span>
      <span class="symbol">
        <span class="name">eq</span><span class="params">(<span name="arg0">arg0: <span class="extype" name="scala.AnyRef">AnyRef</span></span>)</span><span class="result">: <span class="extype" name="scala.Boolean">Boolean</span></span>
      </span>
      
      <div class="fullcomment"><dl class="attributes block"> <dt>Definition Classes</dt><dd>AnyRef</dd></dl></div>
    </li><li name="scala.AnyRef#getClass" visbl="pub" class="indented0 " data-isabs="false" fullComment="yes" group="Ungrouped">
      <a id="getClass():Class[_]"></a>
      <span class="permalink">
      <a href="../parsley/ExpressionParser$$Prefixes.html#getClass():Class[_]" title="Permalink">
        <i class="material-icons"></i>
      </a>
    </span>
      <span class="modifier_kind">
        <span class="modifier">final </span>
        <span class="kind">def</span>
      </span>
      <span class="symbol">
        <span class="name">getClass</span><span class="params">()</span><span class="result">: <span class="extype" name="java.lang.Class">Class</span>[_]</span>
      </span>
      
      <div class="fullcomment"><dl class="attributes block"> <dt>Definition Classes</dt><dd>AnyRef → Any</dd><dt>Annotations</dt><dd>
                <span class="name">@native</span><span class="args">()</span>
              
                <span class="name">@HotSpotIntrinsicCandidate</span><span class="args">()</span>
              
        </dd></dl></div>
    </li><li name="scala.Any#isInstanceOf" visbl="pub" class="indented0 " data-isabs="false" fullComment="yes" group="Ungrouped">
      <a id="isInstanceOf[T0]:Boolean"></a>
      <span class="permalink">
      <a href="../parsley/ExpressionParser$$Prefixes.html#isInstanceOf[T0]:Boolean" title="Permalink">
        <i class="material-icons"></i>
      </a>
    </span>
      <span class="modifier_kind">
        <span class="modifier">final </span>
        <span class="kind">def</span>
      </span>
      <span class="symbol">
        <span class="name">isInstanceOf</span><span class="tparams">[<span name="T0">T0</span>]</span><span class="result">: <span class="extype" name="scala.Boolean">Boolean</span></span>
      </span>
      
      <div class="fullcomment"><dl class="attributes block"> <dt>Definition Classes</dt><dd>Any</dd></dl></div>
    </li><li name="scala.AnyRef#ne" visbl="pub" class="indented0 " data-isabs="false" fullComment="yes" group="Ungrouped">
      <a id="ne(x$1:AnyRef):Boolean"></a><a id="ne(AnyRef):Boolean"></a>
      <span class="permalink">
      <a href="../parsley/ExpressionParser$$Prefixes.html#ne(x$1:AnyRef):Boolean" title="Permalink">
        <i class="material-icons"></i>
      </a>
    </span>
      <span class="modifier_kind">
        <span class="modifier">final </span>
        <span class="kind">def</span>
      </span>
      <span class="symbol">
        <span class="name">ne</span><span class="params">(<span name="arg0">arg0: <span class="extype" name="scala.AnyRef">AnyRef</span></span>)</span><span class="result">: <span class="extype" name="scala.Boolean">Boolean</span></span>
      </span>
      
      <div class="fullcomment"><dl class="attributes block"> <dt>Definition Classes</dt><dd>AnyRef</dd></dl></div>
    </li><li name="scala.AnyRef#notify" visbl="pub" class="indented0 " data-isabs="false" fullComment="yes" group="Ungrouped">
      <a id="notify():Unit"></a>
      <span class="permalink">
      <a href="../parsley/ExpressionParser$$Prefixes.html#notify():Unit" title="Permalink">
        <i class="material-icons"></i>
      </a>
    </span>
      <span class="modifier_kind">
        <span class="modifier">final </span>
        <span class="kind">def</span>
      </span>
      <span class="symbol">
        <span class="name">notify</span><span class="params">()</span><span class="result">: <span class="extype" name="scala.Unit">Unit</span></span>
      </span>
      
      <div class="fullcomment"><dl class="attributes block"> <dt>Definition Classes</dt><dd>AnyRef</dd><dt>Annotations</dt><dd>
                <span class="name">@native</span><span class="args">()</span>
              
                <span class="name">@HotSpotIntrinsicCandidate</span><span class="args">()</span>
              
        </dd></dl></div>
    </li><li name="scala.AnyRef#notifyAll" visbl="pub" class="indented0 " data-isabs="false" fullComment="yes" group="Ungrouped">
      <a id="notifyAll():Unit"></a>
      <span class="permalink">
      <a href="../parsley/ExpressionParser$$Prefixes.html#notifyAll():Unit" title="Permalink">
        <i class="material-icons"></i>
      </a>
    </span>
      <span class="modifier_kind">
        <span class="modifier">final </span>
        <span class="kind">def</span>
      </span>
      <span class="symbol">
        <span class="name">notifyAll</span><span class="params">()</span><span class="result">: <span class="extype" name="scala.Unit">Unit</span></span>
      </span>
      
      <div class="fullcomment"><dl class="attributes block"> <dt>Definition Classes</dt><dd>AnyRef</dd><dt>Annotations</dt><dd>
                <span class="name">@native</span><span class="args">()</span>
              
                <span class="name">@HotSpotIntrinsicCandidate</span><span class="args">()</span>
              
        </dd></dl></div>
    </li><li name="parsley.ExpressionParser.Prefixes#ops" visbl="pub" class="indented0 " data-isabs="false" fullComment="no" group="Ungrouped">
      <a id="ops:parsley.Parsley[B=&gt;B]*"></a><a id="ops:Parsley[(B)⇒B]*"></a>
      <span class="permalink">
      <a href="../parsley/ExpressionParser$$Prefixes.html#ops:parsley.Parsley[B=&gt;B]*" title="Permalink">
        <i class="material-icons"></i>
      </a>
    </span>
      <span class="modifier_kind">
        <span class="modifier"></span>
        <span class="kind">val</span>
      </span>
      <span class="symbol">
        <span class="name">ops</span><span class="result">: <a href="Parsley.html" class="extype" name="parsley.Parsley">Parsley</a>[(<span class="extype" name="parsley.ExpressionParser.Prefixes.B">B</span>) ⇒ <span class="extype" name="parsley.ExpressionParser.Prefixes.B">B</span>]*</span>
      </span>
      
      
    </li><li name="scala.AnyRef#synchronized" visbl="pub" class="indented0 " data-isabs="false" fullComment="yes" group="Ungrouped">
      <a id="synchronized[T0](x$1:=&gt;T0):T0"></a><a id="synchronized[T0](⇒T0):T0"></a>
      <span class="permalink">
      <a href="../parsley/ExpressionParser$$Prefixes.html#synchronized[T0](x$1:=&gt;T0):T0" title="Permalink">
        <i class="material-icons"></i>
      </a>
    </span>
      <span class="modifier_kind">
        <span class="modifier">final </span>
        <span class="kind">def</span>
      </span>
      <span class="symbol">
        <span class="name">synchronized</span><span class="tparams">[<span name="T0">T0</span>]</span><span class="params">(<span name="arg0">arg0: ⇒ <span class="extype" name="java.lang.AnyRef.synchronized.T0">T0</span></span>)</span><span class="result">: <span class="extype" name="java.lang.AnyRef.synchronized.T0">T0</span></span>
      </span>
      
      <div class="fullcomment"><dl class="attributes block"> <dt>Definition Classes</dt><dd>AnyRef</dd></dl></div>
    </li><li name="scala.AnyRef#wait" visbl="pub" class="indented0 " data-isabs="false" fullComment="yes" group="Ungrouped">
      <a id="wait(x$1:Long,x$2:Int):Unit"></a><a id="wait(Long,Int):Unit"></a>
      <span class="permalink">
      <a href="../parsley/ExpressionParser$$Prefixes.html#wait(x$1:Long,x$2:Int):Unit" title="Permalink">
        <i class="material-icons"></i>
      </a>
    </span>
      <span class="modifier_kind">
        <span class="modifier">final </span>
        <span class="kind">def</span>
      </span>
      <span class="symbol">
        <span class="name">wait</span><span class="params">(<span name="arg0">arg0: <span class="extype" name="scala.Long">Long</span></span>, <span name="arg1">arg1: <span class="extype" name="scala.Int">Int</span></span>)</span><span class="result">: <span class="extype" name="scala.Unit">Unit</span></span>
      </span>
      
      <div class="fullcomment"><dl class="attributes block"> <dt>Definition Classes</dt><dd>AnyRef</dd><dt>Annotations</dt><dd>
                <span class="name">@throws</span><span class="args">(<span>
      
      <span class="defval" name="classOf[java.lang.InterruptedException]">...</span>
    </span>)</span>
              
        </dd></dl></div>
    </li><li name="scala.AnyRef#wait" visbl="pub" class="indented0 " data-isabs="false" fullComment="yes" group="Ungrouped">
      <a id="wait(x$1:Long):Unit"></a><a id="wait(Long):Unit"></a>
      <span class="permalink">
      <a href="../parsley/ExpressionParser$$Prefixes.html#wait(x$1:Long):Unit" title="Permalink">
        <i class="material-icons"></i>
      </a>
    </span>
      <span class="modifier_kind">
        <span class="modifier">final </span>
        <span class="kind">def</span>
      </span>
      <span class="symbol">
        <span class="name">wait</span><span class="params">(<span name="arg0">arg0: <span class="extype" name="scala.Long">Long</span></span>)</span><span class="result">: <span class="extype" name="scala.Unit">Unit</span></span>
      </span>
      
      <div class="fullcomment"><dl class="attributes block"> <dt>Definition Classes</dt><dd>AnyRef</dd><dt>Annotations</dt><dd>
                <span class="name">@throws</span><span class="args">(<span>
      
      <span class="defval" name="classOf[java.lang.InterruptedException]">...</span>
    </span>)</span>
              
                <span class="name">@native</span><span class="args">()</span>
              
        </dd></dl></div>
    </li><li name="scala.AnyRef#wait" visbl="pub" class="indented0 " data-isabs="false" fullComment="yes" group="Ungrouped">
      <a id="wait():Unit"></a>
      <span class="permalink">
      <a href="../parsley/ExpressionParser$$Prefixes.html#wait():Unit" title="Permalink">
        <i class="material-icons"></i>
      </a>
    </span>
      <span class="modifier_kind">
        <span class="modifier">final </span>
        <span class="kind">def</span>
      </span>
      <span class="symbol">
        <span class="name">wait</span><span class="params">()</span><span class="result">: <span class="extype" name="scala.Unit">Unit</span></span>
      </span>
      
      <div class="fullcomment"><dl class="attributes block"> <dt>Definition Classes</dt><dd>AnyRef</dd><dt>Annotations</dt><dd>
                <span class="name">@throws</span><span class="args">(<span>
      
      <span class="defval" name="classOf[java.lang.InterruptedException]">...</span>
    </span>)</span>
              
        </dd></dl></div>
    </li><li name="parsley.ExpressionParser.Prefixes#wrap" visbl="pub" class="indented0 " data-isabs="false" fullComment="yes" group="Ungrouped">
      <a id="wrap:A=&gt;B"></a><a id="wrap:(A)⇒B"></a>
      <span class="permalink">
      <a href="../parsley/ExpressionParser$$Prefixes.html#wrap:A=&gt;B" title="Permalink">
        <i class="material-icons"></i>
      </a>
    </span>
      <span class="modifier_kind">
        <span class="modifier">implicit </span>
        <span class="kind">val</span>
      </span>
      <span class="symbol">
        <span class="name">wrap</span><span class="result">: (<span class="extype" name="parsley.ExpressionParser.Prefixes.A">A</span>) ⇒ <span class="extype" name="parsley.ExpressionParser.Prefixes.B">B</span></span>
      </span>
      
      <div class="fullcomment"><dl class="attributes block"> <dt>Definition Classes</dt><dd><a href="" class="extype" name="parsley.ExpressionParser.Prefixes">Prefixes</a> → <a href="ExpressionParser$$Ops.html" class="extype" name="parsley.ExpressionParser.Ops">Ops</a></dd></dl></div>
    </li>
              </ol>
            </div>

        

        <div class="values members">
              <h3>Deprecated Value Members</h3>
              <ol><li name="scala.AnyRef#finalize" visbl="prt" class="indented0 " data-isabs="false" fullComment="yes" group="Ungrouped">
      <a id="finalize():Unit"></a>
      <span class="permalink">
      <a href="../parsley/ExpressionParser$$Prefixes.html#finalize():Unit" title="Permalink">
        <i class="material-icons"></i>
      </a>
    </span>
      <span class="modifier_kind">
        <span class="modifier"></span>
        <span class="kind">def</span>
      </span>
      <span class="symbol">
        <span class="name deprecated" title="Deprecated: (Since version ) see corresponding Javadoc for more information.">finalize</span><span class="params">()</span><span class="result">: <span class="extype" name="scala.Unit">Unit</span></span>
      </span>
      
      <div class="fullcomment"><dl class="attributes block"> <dt>Attributes</dt><dd>protected[<span class="extype" name="java.lang">lang</span>] </dd><dt>Definition Classes</dt><dd>AnyRef</dd><dt>Annotations</dt><dd>
                <span class="name">@throws</span><span class="args">(<span>
      
      <span class="symbol">classOf[java.lang.Throwable]</span>
    </span>)</span>
              
                <span class="name">@Deprecated</span>
              
                <span class="name">@deprecated</span>
              
        </dd><dt>Deprecated</dt><dd class="cmt"><p><i>(Since version )</i> see corresponding Javadoc for more information.</p></dd></dl></div>
    </li></ol>
            </div>
        </div>

        <div id="inheritedMembers">
        <div class="parent" name="scala.Serializable">
              <h3>Inherited from <span class="extype" name="scala.Serializable">Serializable</span></h3>
            </div><div class="parent" name="java.io.Serializable">
              <h3>Inherited from <span class="extype" name="java.io.Serializable">Serializable</span></h3>
            </div><div class="parent" name="scala.Product">
              <h3>Inherited from <span class="extype" name="scala.Product">Product</span></h3>
            </div><div class="parent" name="scala.Equals">
              <h3>Inherited from <span class="extype" name="scala.Equals">Equals</span></h3>
            </div><div class="parent" name="parsley.ExpressionParser.Ops">
              <h3>Inherited from <a href="ExpressionParser$$Ops.html" class="extype" name="parsley.ExpressionParser.Ops">Ops</a>[<span class="extype" name="parsley.ExpressionParser.Prefixes.A">A</span>, <span class="extype" name="parsley.ExpressionParser.Prefixes.B">B</span>]</h3>
            </div><div class="parent" name="scala.AnyRef">
              <h3>Inherited from <span class="extype" name="scala.AnyRef">AnyRef</span></h3>
            </div><div class="parent" name="scala.Any">
              <h3>Inherited from <span class="extype" name="scala.Any">Any</span></h3>
            </div>
        
        </div>

        <div id="groupedMembers">
        <div class="group" name="Ungrouped">
              <h3>Ungrouped</h3>
              
            </div>
        </div>

      </div>

      <div id="tooltip"></div>

      <div id="footer">  </div>
    </body>
          </div>
        </div>
      </div>
    </body>
      </html>
>>>>>>> d5450a3c
<|MERGE_RESOLUTION|>--- conflicted
+++ resolved
@@ -1,668 +1,2 @@
-<<<<<<< HEAD
-<!DOCTYPE html ><html><head><meta http-equiv="X-UA-Compatible" content="IE=edge"/><meta content="width=device-width, initial-scale=1.0, maximum-scale=1.0, user-scalable=no" name="viewport"/><title>Parsley documentation  - parsley.ExpressionParser.Prefixes</title><meta content="Parsley documentation - parsley.ExpressionParser.Prefixes" name="description"/><meta content="Parsley documentation parsley.ExpressionParser.Prefixes" name="keywords"/><meta http-equiv="content-type" content="text/html; charset=UTF-8"/><link href="../lib/index.css" media="screen" type="text/css" rel="stylesheet"/><link href="../lib/template.css" media="screen" type="text/css" rel="stylesheet"/><link href="../lib/print.css" media="print" type="text/css" rel="stylesheet"/><link href="../lib/diagrams.css" media="screen" type="text/css" rel="stylesheet" id="diagrams-css"/><script type="text/javascript" src="../lib/jquery.min.js"></script><script type="text/javascript" src="../lib/index.js"></script><script type="text/javascript" src="../index.js"></script><script type="text/javascript" src="../lib/scheduler.js"></script><script type="text/javascript" src="../lib/template.js"></script><script type="text/javascript">/* this variable can be used by the JS to determine the path to the root document */
-var toRoot = '../';</script></head><body><div id="search"><span id="doc-title">Parsley documentation<span id="doc-version"></span></span> <span class="close-results"><span class="left">&lt;</span> Back</span><div id="textfilter"><span class="input"><input autocapitalize="none" placeholder="Search" id="index-input" type="text" accesskey="/"/><i class="clear material-icons"></i><i id="search-icon" class="material-icons"></i></span></div></div><div id="search-results"><div id="search-progress"><div id="progress-fill"></div></div><div id="results-content"><div id="entity-results"></div><div id="member-results"></div></div></div><div id="content-scroll-container" style="-webkit-overflow-scrolling: touch;"><div id="content-container" style="-webkit-overflow-scrolling: touch;"><div id="subpackage-spacer"><div id="packages"><h1>Packages</h1><ul><li class="indented0 " name="_root_.root" group="Ungrouped" fullComment="yes" data-isabs="false" visbl="pub"><a id="_root_"></a><a id="root:_root_"></a> <span class="permalink"><a href="../index.html" title="Permalink"><i class="material-icons"></i></a></span> <span class="modifier_kind"><span class="modifier"></span> <span class="kind">package</span></span> <span class="symbol"><a href="../index.html" title=""><span class="name">root</span></a></span><div class="fullcomment"><dl class="attributes block"><dt>Definition Classes</dt><dd><a href="../index.html" name="_root_" id="_root_" class="extype">root</a></dd></dl></div></li><li class="indented1 " name="_root_.parsley" group="Ungrouped" fullComment="yes" data-isabs="false" visbl="pub"><a id="parsley"></a><a id="parsley:parsley"></a> <span class="permalink"><a href="../parsley/index.html" title="Permalink"><i class="material-icons"></i></a></span> <span class="modifier_kind"><span class="modifier"></span> <span class="kind">package</span></span> <span class="symbol"><a href="index.html" title=""><span class="name">parsley</span></a></span><div class="fullcomment"><dl class="attributes block"><dt>Definition Classes</dt><dd><a href="../index.html" name="_root_" id="_root_" class="extype">root</a></dd></dl></div></li><li class="indented2 " name="parsley.ExpressionParser" group="Ungrouped" fullComment="yes" data-isabs="false" visbl="pub"><a id="ExpressionParser"></a><a id="ExpressionParser:ExpressionParser"></a> <span class="permalink"><a href="../parsley/ExpressionParser$.html" title="Permalink"><i class="material-icons"></i></a></span> <span class="modifier_kind"><span class="modifier"></span> <span class="kind">object</span></span> <span class="symbol"><a href="ExpressionParser$.html" title=""><span class="name">ExpressionParser</span></a></span><div class="fullcomment"><dl class="attributes block"><dt>Definition Classes</dt><dd><a href="index.html" name="parsley" id="parsley" class="extype">parsley</a></dd></dl></div></li><li class="current-entities indented2"><span class="separator"></span> <a href="ExpressionParser$$Assoc.html" title="Denotes the associativity of an operator, either AssocLeft or AssocRight." class="trait"></a><a href="ExpressionParser$$Assoc.html" title="Denotes the associativity of an operator, either AssocLeft or AssocRight.">Assoc</a></li><li class="current-entities indented2"><span class="separator"></span> <a href="ExpressionParser$$AssocLeft$.html" title="" class="object"></a><a href="ExpressionParser$$AssocLeft$.html" title="">AssocLeft</a></li><li class="current-entities indented2"><span class="separator"></span> <a href="ExpressionParser$$AssocRight$.html" title="" class="object"></a><a href="ExpressionParser$$AssocRight$.html" title="">AssocRight</a></li><li class="current-entities indented2"><span class="separator"></span> <a href="ExpressionParser$$Infixes.html" title="" class="class"></a><a href="ExpressionParser$$Infixes.html" title="">Infixes</a></li><li class="current-entities indented2"><span class="separator"></span> <a href="ExpressionParser$$OpList.html" title="A list of operators on the same precedence level." class="trait"></a><a href="ExpressionParser$$OpList.html" title="A list of operators on the same precedence level.">OpList</a></li><li class="current-entities indented2"><span class="separator"></span> <a href="ExpressionParser$$Postfixes.html" title="" class="class"></a><a href="ExpressionParser$$Postfixes.html" title="">Postfixes</a></li><li class="current-entities indented2"><span class="separator"></span> <a href="" title="" class="class"></a><a href="" title="">Prefixes</a></li></ul></div></div><div id="content"><body class="class type"><div id="definition"><div class="big-circle class">c</div><p id="owner"><a href="index.html" name="parsley" id="parsley" class="extype">parsley</a>.<a href="ExpressionParser$.html" name="parsley.ExpressionParser" id="parsley.ExpressionParser" class="extype">ExpressionParser</a></p><h1>Prefixes<span class="permalink"><a href="../parsley/ExpressionParser$$Prefixes.html" title="Permalink"><i class="material-icons"></i></a></span></h1><h3><span class="morelinks"></span></h3></div><h4 id="signature" class="signature"><span class="modifier_kind"><span class="modifier"></span> <span class="kind">case class</span></span> <span class="symbol"><span class="name">Prefixes</span><span class="tparams">[<span name="A">A</span>]</span><span class="params">(<span name="op">op: <a href="Parsley.html" name="parsley.Parsley" id="parsley.Parsley" class="extype">Parsley</a>[(<span name="parsley.ExpressionParser.Prefixes.A" class="extype">A</span>) =&gt; <span name="parsley.ExpressionParser.Prefixes.A" class="extype">A</span>]*</span>)</span><span class="result"> extends <a href="ExpressionParser$$OpList.html" name="parsley.ExpressionParser.OpList" id="parsley.ExpressionParser.OpList" class="extype">OpList</a>[<span name="parsley.ExpressionParser.Prefixes.A" class="extype">A</span>] with <span name="scala.Product" class="extype">Product</span> with <span name="scala.Serializable" class="extype">Serializable</span></span></span></h4><div id="comment" class="fullcommenttop"><div class="toggleContainer"><div class="toggle block"><span>Linear Supertypes</span><div class="superTypes hiddenContent"><span name="java.io.Serializable" class="extype">Serializable</span>, <span name="scala.Product" class="extype">Product</span>, <span name="scala.Equals" class="extype">Equals</span>, <a href="ExpressionParser$$OpList.html" name="parsley.ExpressionParser.OpList" id="parsley.ExpressionParser.OpList" class="extype">OpList</a>[<span name="parsley.ExpressionParser.Prefixes.A" class="extype">A</span>], <span name="scala.AnyRef" class="extype">AnyRef</span>, <span name="scala.Any" class="extype">Any</span></div></div></div></div><div id="mbrsel"><div class="toggle"></div><div id="memberfilter"><i class="material-icons arrow"></i><span class="input"><input placeholder="Filter all members" id="mbrsel-input" type="text" accesskey="/"/></span><i class="clear material-icons"></i></div><div id="filterby"><div id="order"><span class="filtertype">Ordering</span><ol><li class="alpha in"><span>Alphabetic</span></li><li class="inherit out"><span>By Inheritance</span></li></ol></div><div class="ancestors"><span class="filtertype">Inherited<br/></span><ol id="linearization"><li class="in" name="parsley.ExpressionParser.Prefixes"><span>Prefixes</span></li><li class="in" name="java.io.Serializable"><span>Serializable</span></li><li class="in" name="scala.Product"><span>Product</span></li><li class="in" name="scala.Equals"><span>Equals</span></li><li class="in" name="parsley.ExpressionParser.OpList"><span>OpList</span></li><li class="in" name="scala.AnyRef"><span>AnyRef</span></li><li class="in" name="scala.Any"><span>Any</span></li></ol></div><div class="ancestors"><span class="filtertype"></span><ol><li class="hideall out"><span>Hide All</span></li><li class="showall in"><span>Show All</span></li></ol></div><div id="visbl"><span class="filtertype">Visibility</span><ol><li class="public in"><span>Public</span></li><li class="protected out"><span>Protected</span></li></ol></div></div></div><div id="template"><div id="allMembers"><div id="constructors" class="members"><h3>Instance Constructors</h3><ol><li class="indented0 " name="parsley.ExpressionParser.Prefixes#&lt;init&gt;" group="Ungrouped" fullComment="no" data-isabs="false" visbl="pub"><a id="&lt;init&gt;(op:parsley.Parsley[A=&gt;A]*):parsley.ExpressionParser.Prefixes[A]"></a><a id="&lt;init&gt;:Prefixes[A]"></a> <span class="permalink"><a href="../parsley/ExpressionParser$$Prefixes.html#&lt;init&gt;(op:parsley.Parsley[A=&gt;A]*):parsley.ExpressionParser.Prefixes[A]" title="Permalink"><i class="material-icons"></i></a></span> <span class="modifier_kind"><span class="modifier"></span> <span class="kind">new</span></span> <span class="symbol"><span class="name">Prefixes</span><span class="params">(<span name="op">op: <a href="Parsley.html" name="parsley.Parsley" id="parsley.Parsley" class="extype">Parsley</a>[(<span name="parsley.ExpressionParser.Prefixes.A" class="extype">A</span>) =&gt; <span name="parsley.ExpressionParser.Prefixes.A" class="extype">A</span>]*</span>)</span></span></li></ol></div><div class="values members"><h3>Value Members</h3><ol><li class="indented0 " name="scala.AnyRef#!=" group="Ungrouped" fullComment="yes" data-isabs="false" visbl="pub"><a id="!=(x$1:Any):Boolean"></a><a id="!=(Any):Boolean"></a> <span class="permalink"><a href="../parsley/ExpressionParser$$Prefixes.html#!=(x$1:Any):Boolean" title="Permalink"><i class="material-icons"></i></a></span> <span class="modifier_kind"><span class="modifier">final </span> <span class="kind">def</span></span> <span class="symbol"><span class="name" title="gt4s: $bang$eq">!=</span><span class="params">(<span name="arg0">arg0: <span name="scala.Any" class="extype">Any</span></span>)</span><span class="result">: <span name="scala.Boolean" class="extype">Boolean</span></span></span><div class="fullcomment"><dl class="attributes block"><dt>Definition Classes</dt><dd>AnyRef → Any</dd></dl></div></li><li class="indented0 " name="scala.AnyRef###" group="Ungrouped" fullComment="yes" data-isabs="false" visbl="pub"><a id="##():Int"></a> <span class="permalink"><a href="../parsley/ExpressionParser$$Prefixes.html###():Int" title="Permalink"><i class="material-icons"></i></a></span> <span class="modifier_kind"><span class="modifier">final </span> <span class="kind">def</span></span> <span class="symbol"><span class="name" title="gt4s: $hash$hash">##</span><span class="params">()</span><span class="result">: <span name="scala.Int" class="extype">Int</span></span></span><div class="fullcomment"><dl class="attributes block"><dt>Definition Classes</dt><dd>AnyRef → Any</dd></dl></div></li><li class="indented0 " name="scala.AnyRef#==" group="Ungrouped" fullComment="yes" data-isabs="false" visbl="pub"><a id="==(x$1:Any):Boolean"></a><a id="==(Any):Boolean"></a> <span class="permalink"><a href="../parsley/ExpressionParser$$Prefixes.html#==(x$1:Any):Boolean" title="Permalink"><i class="material-icons"></i></a></span> <span class="modifier_kind"><span class="modifier">final </span> <span class="kind">def</span></span> <span class="symbol"><span class="name" title="gt4s: $eq$eq">==</span><span class="params">(<span name="arg0">arg0: <span name="scala.Any" class="extype">Any</span></span>)</span><span class="result">: <span name="scala.Boolean" class="extype">Boolean</span></span></span><div class="fullcomment"><dl class="attributes block"><dt>Definition Classes</dt><dd>AnyRef → Any</dd></dl></div></li><li class="indented0 " name="scala.Any#asInstanceOf" group="Ungrouped" fullComment="yes" data-isabs="false" visbl="pub"><a id="asInstanceOf[T0]:T0"></a> <span class="permalink"><a href="../parsley/ExpressionParser$$Prefixes.html#asInstanceOf[T0]:T0" title="Permalink"><i class="material-icons"></i></a></span> <span class="modifier_kind"><span class="modifier">final </span> <span class="kind">def</span></span> <span class="symbol"><span class="name">asInstanceOf</span><span class="tparams">[<span name="T0">T0</span>]</span><span class="result">: <span name="scala.Any.asInstanceOf.T0" class="extype">T0</span></span></span><div class="fullcomment"><dl class="attributes block"><dt>Definition Classes</dt><dd>Any</dd></dl></div></li><li class="indented0 " name="scala.AnyRef#clone" group="Ungrouped" fullComment="yes" data-isabs="false" visbl="prt"><a id="clone():Object"></a><a id="clone():AnyRef"></a> <span class="permalink"><a href="../parsley/ExpressionParser$$Prefixes.html#clone():Object" title="Permalink"><i class="material-icons"></i></a></span> <span class="modifier_kind"><span class="modifier"></span> <span class="kind">def</span></span> <span class="symbol"><span class="name">clone</span><span class="params">()</span><span class="result">: <span name="scala.AnyRef" class="extype">AnyRef</span></span></span><div class="fullcomment"><dl class="attributes block"><dt>Attributes</dt><dd>protected[<span name="java.lang" class="extype">lang</span>] </dd><dt>Definition Classes</dt><dd>AnyRef</dd><dt>Annotations</dt><dd><span class="name">@throws</span><span class="args">(<span><span class="defval">classOf[java.lang.CloneNotSupportedException]</span></span>)</span> <span class="name">@native</span><span class="args">()</span> <span class="name">@HotSpotIntrinsicCandidate</span><span class="args">()</span> </dd></dl></div></li><li class="indented0 " name="scala.AnyRef#eq" group="Ungrouped" fullComment="yes" data-isabs="false" visbl="pub"><a id="eq(x$1:AnyRef):Boolean"></a><a id="eq(AnyRef):Boolean"></a> <span class="permalink"><a href="../parsley/ExpressionParser$$Prefixes.html#eq(x$1:AnyRef):Boolean" title="Permalink"><i class="material-icons"></i></a></span> <span class="modifier_kind"><span class="modifier">final </span> <span class="kind">def</span></span> <span class="symbol"><span class="name">eq</span><span class="params">(<span name="arg0">arg0: <span name="scala.AnyRef" class="extype">AnyRef</span></span>)</span><span class="result">: <span name="scala.Boolean" class="extype">Boolean</span></span></span><div class="fullcomment"><dl class="attributes block"><dt>Definition Classes</dt><dd>AnyRef</dd></dl></div></li><li class="indented0 " name="scala.AnyRef#getClass" group="Ungrouped" fullComment="yes" data-isabs="false" visbl="pub"><a id="getClass():Class[_]"></a><a id="getClass():Class[_&lt;:AnyRef]"></a> <span class="permalink"><a href="../parsley/ExpressionParser$$Prefixes.html#getClass():Class[_]" title="Permalink"><i class="material-icons"></i></a></span> <span class="modifier_kind"><span class="modifier">final </span> <span class="kind">def</span></span> <span class="symbol"><span class="name">getClass</span><span class="params">()</span><span class="result">: <span name="java.lang.Class" class="extype">Class</span>[_ &lt;: <span name="scala.AnyRef" class="extype">AnyRef</span>]</span></span><div class="fullcomment"><dl class="attributes block"><dt>Definition Classes</dt><dd>AnyRef → Any</dd><dt>Annotations</dt><dd><span class="name">@native</span><span class="args">()</span> <span class="name">@HotSpotIntrinsicCandidate</span><span class="args">()</span> </dd></dl></div></li><li class="indented0 " name="scala.Any#isInstanceOf" group="Ungrouped" fullComment="yes" data-isabs="false" visbl="pub"><a id="isInstanceOf[T0]:Boolean"></a> <span class="permalink"><a href="../parsley/ExpressionParser$$Prefixes.html#isInstanceOf[T0]:Boolean" title="Permalink"><i class="material-icons"></i></a></span> <span class="modifier_kind"><span class="modifier">final </span> <span class="kind">def</span></span> <span class="symbol"><span class="name">isInstanceOf</span><span class="tparams">[<span name="T0">T0</span>]</span><span class="result">: <span name="scala.Boolean" class="extype">Boolean</span></span></span><div class="fullcomment"><dl class="attributes block"><dt>Definition Classes</dt><dd>Any</dd></dl></div></li><li class="indented0 " name="scala.AnyRef#ne" group="Ungrouped" fullComment="yes" data-isabs="false" visbl="pub"><a id="ne(x$1:AnyRef):Boolean"></a><a id="ne(AnyRef):Boolean"></a> <span class="permalink"><a href="../parsley/ExpressionParser$$Prefixes.html#ne(x$1:AnyRef):Boolean" title="Permalink"><i class="material-icons"></i></a></span> <span class="modifier_kind"><span class="modifier">final </span> <span class="kind">def</span></span> <span class="symbol"><span class="name">ne</span><span class="params">(<span name="arg0">arg0: <span name="scala.AnyRef" class="extype">AnyRef</span></span>)</span><span class="result">: <span name="scala.Boolean" class="extype">Boolean</span></span></span><div class="fullcomment"><dl class="attributes block"><dt>Definition Classes</dt><dd>AnyRef</dd></dl></div></li><li class="indented0 " name="scala.AnyRef#notify" group="Ungrouped" fullComment="yes" data-isabs="false" visbl="pub"><a id="notify():Unit"></a> <span class="permalink"><a href="../parsley/ExpressionParser$$Prefixes.html#notify():Unit" title="Permalink"><i class="material-icons"></i></a></span> <span class="modifier_kind"><span class="modifier">final </span> <span class="kind">def</span></span> <span class="symbol"><span class="name">notify</span><span class="params">()</span><span class="result">: <span name="scala.Unit" class="extype">Unit</span></span></span><div class="fullcomment"><dl class="attributes block"><dt>Definition Classes</dt><dd>AnyRef</dd><dt>Annotations</dt><dd><span class="name">@native</span><span class="args">()</span> <span class="name">@HotSpotIntrinsicCandidate</span><span class="args">()</span> </dd></dl></div></li><li class="indented0 " name="scala.AnyRef#notifyAll" group="Ungrouped" fullComment="yes" data-isabs="false" visbl="pub"><a id="notifyAll():Unit"></a> <span class="permalink"><a href="../parsley/ExpressionParser$$Prefixes.html#notifyAll():Unit" title="Permalink"><i class="material-icons"></i></a></span> <span class="modifier_kind"><span class="modifier">final </span> <span class="kind">def</span></span> <span class="symbol"><span class="name">notifyAll</span><span class="params">()</span><span class="result">: <span name="scala.Unit" class="extype">Unit</span></span></span><div class="fullcomment"><dl class="attributes block"><dt>Definition Classes</dt><dd>AnyRef</dd><dt>Annotations</dt><dd><span class="name">@native</span><span class="args">()</span> <span class="name">@HotSpotIntrinsicCandidate</span><span class="args">()</span> </dd></dl></div></li><li class="indented0 " name="parsley.ExpressionParser.Prefixes#op" group="Ungrouped" fullComment="no" data-isabs="false" visbl="pub"><a id="op:parsley.Parsley[A=&gt;A]*"></a><a id="op:Parsley[(A)=&gt;A]*"></a> <span class="permalink"><a href="../parsley/ExpressionParser$$Prefixes.html#op:parsley.Parsley[A=&gt;A]*" title="Permalink"><i class="material-icons"></i></a></span> <span class="modifier_kind"><span class="modifier"></span> <span class="kind">val</span></span> <span class="symbol"><span class="name">op</span><span class="result">: <a href="Parsley.html" name="parsley.Parsley" id="parsley.Parsley" class="extype">Parsley</a>[(<span name="parsley.ExpressionParser.Prefixes.A" class="extype">A</span>) =&gt; <span name="parsley.ExpressionParser.Prefixes.A" class="extype">A</span>]*</span></span></li><li class="indented0 " name="scala.Product#productElementNames" group="Ungrouped" fullComment="yes" data-isabs="false" visbl="pub"><a id="productElementNames:Iterator[String]"></a> <span class="permalink"><a href="../parsley/ExpressionParser$$Prefixes.html#productElementNames:Iterator[String]" title="Permalink"><i class="material-icons"></i></a></span> <span class="modifier_kind"><span class="modifier"></span> <span class="kind">def</span></span> <span class="symbol"><span class="name">productElementNames</span><span class="result">: <span name="scala.Iterator" class="extype">Iterator</span>[<span name="scala.Predef.String" class="extype">String</span>]</span></span><div class="fullcomment"><dl class="attributes block"><dt>Definition Classes</dt><dd>Product</dd></dl></div></li><li class="indented0 " name="scala.AnyRef#synchronized" group="Ungrouped" fullComment="yes" data-isabs="false" visbl="pub"><a id="synchronized[T0](x$1:=&gt;T0):T0"></a><a id="synchronized[T0](=&gt;T0):T0"></a> <span class="permalink"><a href="../parsley/ExpressionParser$$Prefixes.html#synchronized[T0](x$1:=&gt;T0):T0" title="Permalink"><i class="material-icons"></i></a></span> <span class="modifier_kind"><span class="modifier">final </span> <span class="kind">def</span></span> <span class="symbol"><span class="name">synchronized</span><span class="tparams">[<span name="T0">T0</span>]</span><span class="params">(<span name="arg0">arg0: =&gt; <span name="java.lang.AnyRef.synchronized.T0" class="extype">T0</span></span>)</span><span class="result">: <span name="java.lang.AnyRef.synchronized.T0" class="extype">T0</span></span></span><div class="fullcomment"><dl class="attributes block"><dt>Definition Classes</dt><dd>AnyRef</dd></dl></div></li><li class="indented0 " name="scala.AnyRef#wait" group="Ungrouped" fullComment="yes" data-isabs="false" visbl="pub"><a id="wait(x$1:Long,x$2:Int):Unit"></a><a id="wait(Long,Int):Unit"></a> <span class="permalink"><a href="../parsley/ExpressionParser$$Prefixes.html#wait(x$1:Long,x$2:Int):Unit" title="Permalink"><i class="material-icons"></i></a></span> <span class="modifier_kind"><span class="modifier">final </span> <span class="kind">def</span></span> <span class="symbol"><span class="name">wait</span><span class="params">(<span name="arg0">arg0: <span name="scala.Long" class="extype">Long</span></span>, <span name="arg1">arg1: <span name="scala.Int" class="extype">Int</span></span>)</span><span class="result">: <span name="scala.Unit" class="extype">Unit</span></span></span><div class="fullcomment"><dl class="attributes block"><dt>Definition Classes</dt><dd>AnyRef</dd><dt>Annotations</dt><dd><span class="name">@throws</span><span class="args">(<span><span class="defval">classOf[java.lang.InterruptedException]</span></span>)</span> </dd></dl></div></li><li class="indented0 " name="scala.AnyRef#wait" group="Ungrouped" fullComment="yes" data-isabs="false" visbl="pub"><a id="wait(x$1:Long):Unit"></a><a id="wait(Long):Unit"></a> <span class="permalink"><a href="../parsley/ExpressionParser$$Prefixes.html#wait(x$1:Long):Unit" title="Permalink"><i class="material-icons"></i></a></span> <span class="modifier_kind"><span class="modifier">final </span> <span class="kind">def</span></span> <span class="symbol"><span class="name">wait</span><span class="params">(<span name="arg0">arg0: <span name="scala.Long" class="extype">Long</span></span>)</span><span class="result">: <span name="scala.Unit" class="extype">Unit</span></span></span><div class="fullcomment"><dl class="attributes block"><dt>Definition Classes</dt><dd>AnyRef</dd><dt>Annotations</dt><dd><span class="name">@throws</span><span class="args">(<span><span class="defval">classOf[java.lang.InterruptedException]</span></span>)</span> <span class="name">@native</span><span class="args">()</span> </dd></dl></div></li><li class="indented0 " name="scala.AnyRef#wait" group="Ungrouped" fullComment="yes" data-isabs="false" visbl="pub"><a id="wait():Unit"></a> <span class="permalink"><a href="../parsley/ExpressionParser$$Prefixes.html#wait():Unit" title="Permalink"><i class="material-icons"></i></a></span> <span class="modifier_kind"><span class="modifier">final </span> <span class="kind">def</span></span> <span class="symbol"><span class="name">wait</span><span class="params">()</span><span class="result">: <span name="scala.Unit" class="extype">Unit</span></span></span><div class="fullcomment"><dl class="attributes block"><dt>Definition Classes</dt><dd>AnyRef</dd><dt>Annotations</dt><dd><span class="name">@throws</span><span class="args">(<span><span class="defval">classOf[java.lang.InterruptedException]</span></span>)</span> </dd></dl></div></li></ol></div><div class="values members"><h3>Deprecated Value Members</h3><ol><li class="indented0 " name="scala.AnyRef#finalize" group="Ungrouped" fullComment="yes" data-isabs="false" visbl="prt"><a id="finalize():Unit"></a> <span class="permalink"><a href="../parsley/ExpressionParser$$Prefixes.html#finalize():Unit" title="Permalink"><i class="material-icons"></i></a></span> <span class="modifier_kind"><span class="modifier"></span> <span class="kind">def</span></span> <span class="symbol"><span class="name deprecated" title="Deprecated: (Since version ) see corresponding Javadoc for more information.">finalize</span><span class="params">()</span><span class="result">: <span name="scala.Unit" class="extype">Unit</span></span></span><div class="fullcomment"><dl class="attributes block"><dt>Attributes</dt><dd>protected[<span name="java.lang" class="extype">lang</span>] </dd><dt>Definition Classes</dt><dd>AnyRef</dd><dt>Annotations</dt><dd><span class="name">@throws</span><span class="args">(<span><span class="symbol">classOf[java.lang.Throwable]</span></span>)</span> <span class="name">@Deprecated</span> <span class="name">@deprecated</span> </dd><dt>Deprecated</dt><dd class="cmt"><p><i>(Since version )</i> see corresponding Javadoc for more information.</p></dd></dl></div></li></ol></div></div><div id="inheritedMembers"><div name="java.io.Serializable" class="parent"><h3>Inherited from <span name="java.io.Serializable" class="extype">Serializable</span></h3></div><div name="scala.Product" class="parent"><h3>Inherited from <span name="scala.Product" class="extype">Product</span></h3></div><div name="scala.Equals" class="parent"><h3>Inherited from <span name="scala.Equals" class="extype">Equals</span></h3></div><div name="parsley.ExpressionParser.OpList" class="parent"><h3>Inherited from <a href="ExpressionParser$$OpList.html" name="parsley.ExpressionParser.OpList" id="parsley.ExpressionParser.OpList" class="extype">OpList</a>[<span name="parsley.ExpressionParser.Prefixes.A" class="extype">A</span>]</h3></div><div name="scala.AnyRef" class="parent"><h3>Inherited from <span name="scala.AnyRef" class="extype">AnyRef</span></h3></div><div name="scala.Any" class="parent"><h3>Inherited from <span name="scala.Any" class="extype">Any</span></h3></div></div><div id="groupedMembers"><div name="Ungrouped" class="group"><h3>Ungrouped</h3></div></div></div><div id="tooltip"></div><div id="footer"></div></body></div></div></div></body></html>
-=======
-<!DOCTYPE html >
-<html>
-        <head>
-          <meta http-equiv="X-UA-Compatible" content="IE=edge" />
-          <meta name="viewport" content="width=device-width, initial-scale=1.0, maximum-scale=1.0, user-scalable=no" />
-          <title></title>
-          <meta name="description" content="" />
-          <meta name="keywords" content="" />
-          <meta http-equiv="content-type" content="text/html; charset=UTF-8" />
-          
-      
-      <link href="../lib/index.css" media="screen" type="text/css" rel="stylesheet" />
-      <link href="../lib/template.css" media="screen" type="text/css" rel="stylesheet" />
-      <link href="../lib/diagrams.css" media="screen" type="text/css" rel="stylesheet" id="diagrams-css" />
-      <script type="text/javascript" src="../lib/jquery.min.js"></script>
-      <script type="text/javascript" src="../lib/jquery.panzoom.min.js"></script>
-      <script type="text/javascript" src="../lib/jquery.mousewheel.min.js"></script>
-      <script type="text/javascript" src="../lib/index.js"></script>
-      <script type="text/javascript" src="../index.js"></script>
-      <script type="text/javascript" src="../lib/scheduler.js"></script>
-      <script type="text/javascript" src="../lib/template.js"></script>
-      
-      <script type="text/javascript">
-        /* this variable can be used by the JS to determine the path to the root document */
-        var toRoot = '../';
-      </script>
-    
-        </head>
-        <body>
-      <div id="search">
-        <span id="doc-title"><span id="doc-version"></span></span>
-        <span class="close-results"><span class="left">&lt;</span> Back</span>
-        <div id="textfilter">
-          <span class="input">
-            <input autocapitalize="none" placeholder="Search" id="index-input" type="text" accesskey="/" />
-            <i class="clear material-icons"></i>
-            <i id="search-icon" class="material-icons"></i>
-          </span>
-        </div>
-    </div>
-      <div id="search-results">
-        <div id="search-progress">
-          <div id="progress-fill"></div>
-        </div>
-        <div id="results-content">
-          <div id="entity-results"></div>
-          <div id="member-results"></div>
-        </div>
-      </div>
-      <div id="content-scroll-container" style="-webkit-overflow-scrolling: touch;">
-        <div id="content-container" style="-webkit-overflow-scrolling: touch;">
-          <div id="subpackage-spacer">
-            <div id="packages">
-              <h1>Packages</h1>
-              <ul>
-                <li name="_root_.root" visbl="pub" class="indented0 " data-isabs="false" fullComment="yes" group="Ungrouped">
-      <a id="_root_"></a><a id="root:_root_"></a>
-      <span class="permalink">
-      <a href="../index.html" title="Permalink">
-        <i class="material-icons"></i>
-      </a>
-    </span>
-      <span class="modifier_kind">
-        <span class="modifier"></span>
-        <span class="kind">package</span>
-      </span>
-      <span class="symbol">
-        <a title="" href="../index.html"><span class="name">root</span></a>
-      </span>
-      
-      <div class="fullcomment"><dl class="attributes block"> <dt>Definition Classes</dt><dd><a href="../index.html" class="extype" name="_root_">root</a></dd></dl></div>
-    </li><li name="_root_.parsley" visbl="pub" class="indented1 " data-isabs="false" fullComment="yes" group="Ungrouped">
-      <a id="parsley"></a><a id="parsley:parsley"></a>
-      <span class="permalink">
-      <a href="../parsley/index.html" title="Permalink">
-        <i class="material-icons"></i>
-      </a>
-    </span>
-      <span class="modifier_kind">
-        <span class="modifier"></span>
-        <span class="kind">package</span>
-      </span>
-      <span class="symbol">
-        <a title="" href="index.html"><span class="name">parsley</span></a>
-      </span>
-      
-      <div class="fullcomment"><dl class="attributes block"> <dt>Definition Classes</dt><dd><a href="../index.html" class="extype" name="_root_">root</a></dd></dl></div>
-    </li><li name="parsley.ExpressionParser" visbl="pub" class="indented2 " data-isabs="false" fullComment="yes" group="Ungrouped">
-      <a id="ExpressionParser"></a><a id="ExpressionParser:ExpressionParser"></a>
-      <span class="permalink">
-      <a href="../parsley/ExpressionParser$.html" title="Permalink">
-        <i class="material-icons"></i>
-      </a>
-    </span>
-      <span class="modifier_kind">
-        <span class="modifier"></span>
-        <span class="kind">object</span>
-      </span>
-      <span class="symbol">
-        <a title="" href="ExpressionParser$.html"><span class="name">ExpressionParser</span></a>
-      </span>
-      
-      <div class="fullcomment"><dl class="attributes block"> <dt>Definition Classes</dt><dd><a href="index.html" class="extype" name="parsley">parsley</a></dd></dl></div>
-    </li><li class="current-entities indented2">
-                        <span class="separator"></span>
-                        <a class="trait" href="ExpressionParser$$Assoc.html" title="Denotes the associativity of an operator, either AssocLeft or AssocRight."></a>
-                        <a href="ExpressionParser$$Assoc.html" title="Denotes the associativity of an operator, either AssocLeft or AssocRight.">Assoc</a>
-                      </li><li class="current-entities indented2">
-                        <span class="separator"></span>
-                        <a class="object" href="ExpressionParser$$AssocLeft$.html" title=""></a>
-                        <a href="ExpressionParser$$AssocLeft$.html" title="">AssocLeft</a>
-                      </li><li class="current-entities indented2">
-                        <span class="separator"></span>
-                        <a class="object" href="ExpressionParser$$AssocRight$.html" title=""></a>
-                        <a href="ExpressionParser$$AssocRight$.html" title="">AssocRight</a>
-                      </li><li class="current-entities indented2">
-                        <span class="separator"></span>
-                        <a class="trait" href="ExpressionParser$$Fixity.html" title="Denotes the fixity of an operator, either Prefix or Postfix."></a>
-                        <a href="ExpressionParser$$Fixity.html" title="Denotes the fixity of an operator, either Prefix or Postfix.">Fixity</a>
-                      </li><li class="current-entities indented2">
-                        <span class="separator"></span>
-                        <a class="object" href="ExpressionParser$$Infixes$.html" title=""></a>
-                        <a href="ExpressionParser$$Infixes$.html" title="">Infixes</a>
-                      </li><li class="current-entities indented2">
-                        <span class="separator"></span>
-                        <a class="class" href="ExpressionParser$$Lefts.html" title=""></a>
-                        <a href="ExpressionParser$$Lefts.html" title="">Lefts</a>
-                      </li><li class="current-entities indented2">
-                        <span class="separator"></span>
-                        <a class="class" href="ExpressionParser$$Level.html" title="This represents a single new level of the hierarchy, with stronger precedence than its tail."></a>
-                        <a href="ExpressionParser$$Level.html" title="This represents a single new level of the hierarchy, with stronger precedence than its tail.">Level</a>
-                      </li><li class="current-entities indented2">
-                        <span class="separator"></span>
-                        <a class="class" href="ExpressionParser$$LevelBuilder.html" title=""></a>
-                        <a href="ExpressionParser$$LevelBuilder.html" title="">LevelBuilder</a>
-                      </li><li class="current-entities indented2">
-                        <a class="object" href="ExpressionParser$$Levels$.html" title=""></a>
-                        <a class="trait" href="ExpressionParser$$Levels.html" title="For more complex expression parser types Levels can be used to describe the precedence table whilst preserving the intermediate structure between each level."></a>
-                        <a href="ExpressionParser$$Levels.html" title="For more complex expression parser types Levels can be used to describe the precedence table whilst preserving the intermediate structure between each level.">Levels</a>
-                      </li><li class="current-entities indented2">
-                        <span class="separator"></span>
-                        <a class="trait" href="ExpressionParser$$Ops.html" title="A list of operators on the same precedence level."></a>
-                        <a href="ExpressionParser$$Ops.html" title="A list of operators on the same precedence level.">Ops</a>
-                      </li><li class="current-entities indented2">
-                        <span class="separator"></span>
-                        <a class="object" href="ExpressionParser$$Postfix$.html" title=""></a>
-                        <a href="ExpressionParser$$Postfix$.html" title="">Postfix</a>
-                      </li><li class="current-entities indented2">
-                        <span class="separator"></span>
-                        <a class="class" href="ExpressionParser$$Postfixes.html" title=""></a>
-                        <a href="ExpressionParser$$Postfixes.html" title="">Postfixes</a>
-                      </li><li class="current-entities indented2">
-                        <span class="separator"></span>
-                        <a class="object" href="ExpressionParser$$Prefix$.html" title=""></a>
-                        <a href="ExpressionParser$$Prefix$.html" title="">Prefix</a>
-                      </li><li class="current-entities indented2">
-                        <span class="separator"></span>
-                        <a class="class" href="" title=""></a>
-                        <a href="" title="">Prefixes</a>
-                      </li><li class="current-entities indented2">
-                        <span class="separator"></span>
-                        <a class="class" href="ExpressionParser$$Rights.html" title=""></a>
-                        <a href="ExpressionParser$$Rights.html" title="">Rights</a>
-                      </li><li class="current-entities indented2">
-                        <span class="separator"></span>
-                        <a class="object" href="ExpressionParser$$Unaries$.html" title=""></a>
-                        <a href="ExpressionParser$$Unaries$.html" title="">Unaries</a>
-                      </li>
-              </ul>
-            </div>
-          </div>
-          <div id="content">
-            <body class="class type">
-      <div id="definition">
-        <div class="big-circle class">c</div>
-        <p id="owner"><a href="index.html" class="extype" name="parsley">parsley</a>.<a href="ExpressionParser$.html" class="extype" name="parsley.ExpressionParser">ExpressionParser</a></p>
-        <h1>Prefixes<span class="permalink">
-      <a href="../parsley/ExpressionParser$$Prefixes.html" title="Permalink">
-        <i class="material-icons"></i>
-      </a>
-    </span></h1>
-        <h3><span class="morelinks"></span></h3>
-      </div>
-
-      <h4 id="signature" class="signature">
-      <span class="modifier_kind">
-        <span class="modifier"></span>
-        <span class="kind">case class</span>
-      </span>
-      <span class="symbol">
-        <span class="name">Prefixes</span><span class="tparams">[<span name="A">-A</span>, <span name="B">B</span>]</span><span class="params">(<span name="ops">ops: <a href="Parsley.html" class="extype" name="parsley.Parsley">Parsley</a>[(<span class="extype" name="parsley.ExpressionParser.Prefixes.B">B</span>) ⇒ <span class="extype" name="parsley.ExpressionParser.Prefixes.B">B</span>]*</span>)</span><span class="params">(<span class="implicit">implicit </span><span name="wrap">wrap: (<span class="extype" name="parsley.ExpressionParser.Prefixes.A">A</span>) ⇒ <span class="extype" name="parsley.ExpressionParser.Prefixes.B">B</span></span>)</span><span class="result"> extends <a href="ExpressionParser$$Ops.html" class="extype" name="parsley.ExpressionParser.Ops">Ops</a>[<span class="extype" name="parsley.ExpressionParser.Prefixes.A">A</span>, <span class="extype" name="parsley.ExpressionParser.Prefixes.B">B</span>] with <span class="extype" name="scala.Product">Product</span> with <span class="extype" name="scala.Serializable">Serializable</span></span>
-      </span>
-      </h4>
-
-      
-          <div id="comment" class="fullcommenttop"><div class="toggleContainer block">
-          <span class="toggle">
-            Linear Supertypes
-          </span>
-          <div class="superTypes hiddenContent"><span class="extype" name="scala.Serializable">Serializable</span>, <span class="extype" name="java.io.Serializable">Serializable</span>, <span class="extype" name="scala.Product">Product</span>, <span class="extype" name="scala.Equals">Equals</span>, <a href="ExpressionParser$$Ops.html" class="extype" name="parsley.ExpressionParser.Ops">Ops</a>[<span class="extype" name="parsley.ExpressionParser.Prefixes.A">A</span>, <span class="extype" name="parsley.ExpressionParser.Prefixes.B">B</span>], <span class="extype" name="scala.AnyRef">AnyRef</span>, <span class="extype" name="scala.Any">Any</span></div>
-        </div></div>
-        
-
-      <div id="mbrsel">
-        <div class="toggle"></div>
-        <div id="memberfilter">
-          <i class="material-icons arrow"></i>
-          <span class="input">
-            <input id="mbrsel-input" placeholder="Filter all members" type="text" accesskey="/" />
-          </span>
-          <i class="clear material-icons"></i>
-        </div>
-        <div id="filterby">
-          <div id="order">
-            <span class="filtertype">Ordering</span>
-            <ol>
-              
-              <li class="alpha in"><span>Alphabetic</span></li>
-              <li class="inherit out"><span>By Inheritance</span></li>
-            </ol>
-          </div>
-          <div class="ancestors">
-                  <span class="filtertype">Inherited<br />
-                  </span>
-                  <ol id="linearization">
-                    <li class="in" name="parsley.ExpressionParser.Prefixes"><span>Prefixes</span></li><li class="in" name="scala.Serializable"><span>Serializable</span></li><li class="in" name="java.io.Serializable"><span>Serializable</span></li><li class="in" name="scala.Product"><span>Product</span></li><li class="in" name="scala.Equals"><span>Equals</span></li><li class="in" name="parsley.ExpressionParser.Ops"><span>Ops</span></li><li class="in" name="scala.AnyRef"><span>AnyRef</span></li><li class="in" name="scala.Any"><span>Any</span></li>
-                  </ol>
-                </div><div class="ancestors">
-              <span class="filtertype"></span>
-              <ol>
-                <li class="hideall out"><span>Hide All</span></li>
-                <li class="showall in"><span>Show All</span></li>
-              </ol>
-            </div>
-          <div id="visbl">
-              <span class="filtertype">Visibility</span>
-              <ol><li class="public in"><span>Public</span></li><li class="all out"><span>All</span></li></ol>
-            </div>
-        </div>
-      </div>
-
-      <div id="template">
-        <div id="allMembers">
-        <div id="constructors" class="members">
-              <h3>Instance Constructors</h3>
-              <ol><li name="parsley.ExpressionParser.Prefixes#&lt;init&gt;" visbl="pub" class="indented0 " data-isabs="false" fullComment="no" group="Ungrouped">
-      <a id="&lt;init&gt;(ops:parsley.Parsley[B=&gt;B]*)(implicitwrap:A=&gt;B):parsley.ExpressionParser.Prefixes[A,B]"></a><a id="&lt;init&gt;:Prefixes[A,B]"></a>
-      <span class="permalink">
-      <a href="../parsley/ExpressionParser$$Prefixes.html#&lt;init&gt;(ops:parsley.Parsley[B=&gt;B]*)(implicitwrap:A=&gt;B):parsley.ExpressionParser.Prefixes[A,B]" title="Permalink">
-        <i class="material-icons"></i>
-      </a>
-    </span>
-      <span class="modifier_kind">
-        <span class="modifier"></span>
-        <span class="kind">new</span>
-      </span>
-      <span class="symbol">
-        <span class="name">Prefixes</span><span class="params">(<span name="ops">ops: <a href="Parsley.html" class="extype" name="parsley.Parsley">Parsley</a>[(<span class="extype" name="parsley.ExpressionParser.Prefixes.B">B</span>) ⇒ <span class="extype" name="parsley.ExpressionParser.Prefixes.B">B</span>]*</span>)</span><span class="params">(<span class="implicit">implicit </span><span name="wrap">wrap: (<span class="extype" name="parsley.ExpressionParser.Prefixes.A">A</span>) ⇒ <span class="extype" name="parsley.ExpressionParser.Prefixes.B">B</span></span>)</span>
-      </span>
-      
-      
-    </li></ol>
-            </div>
-
-        
-
-        
-
-        <div class="values members">
-              <h3>Value Members</h3>
-              <ol>
-                <li name="scala.AnyRef#!=" visbl="pub" class="indented0 " data-isabs="false" fullComment="yes" group="Ungrouped">
-      <a id="!=(x$1:Any):Boolean"></a><a id="!=(Any):Boolean"></a>
-      <span class="permalink">
-      <a href="../parsley/ExpressionParser$$Prefixes.html#!=(x$1:Any):Boolean" title="Permalink">
-        <i class="material-icons"></i>
-      </a>
-    </span>
-      <span class="modifier_kind">
-        <span class="modifier">final </span>
-        <span class="kind">def</span>
-      </span>
-      <span class="symbol">
-        <span title="gt4s: $bang$eq" class="name">!=</span><span class="params">(<span name="arg0">arg0: <span class="extype" name="scala.Any">Any</span></span>)</span><span class="result">: <span class="extype" name="scala.Boolean">Boolean</span></span>
-      </span>
-      
-      <div class="fullcomment"><dl class="attributes block"> <dt>Definition Classes</dt><dd>AnyRef → Any</dd></dl></div>
-    </li><li name="scala.AnyRef###" visbl="pub" class="indented0 " data-isabs="false" fullComment="yes" group="Ungrouped">
-      <a id="##():Int"></a>
-      <span class="permalink">
-      <a href="../parsley/ExpressionParser$$Prefixes.html###():Int" title="Permalink">
-        <i class="material-icons"></i>
-      </a>
-    </span>
-      <span class="modifier_kind">
-        <span class="modifier">final </span>
-        <span class="kind">def</span>
-      </span>
-      <span class="symbol">
-        <span title="gt4s: $hash$hash" class="name">##</span><span class="params">()</span><span class="result">: <span class="extype" name="scala.Int">Int</span></span>
-      </span>
-      
-      <div class="fullcomment"><dl class="attributes block"> <dt>Definition Classes</dt><dd>AnyRef → Any</dd></dl></div>
-    </li><li name="scala.AnyRef#==" visbl="pub" class="indented0 " data-isabs="false" fullComment="yes" group="Ungrouped">
-      <a id="==(x$1:Any):Boolean"></a><a id="==(Any):Boolean"></a>
-      <span class="permalink">
-      <a href="../parsley/ExpressionParser$$Prefixes.html#==(x$1:Any):Boolean" title="Permalink">
-        <i class="material-icons"></i>
-      </a>
-    </span>
-      <span class="modifier_kind">
-        <span class="modifier">final </span>
-        <span class="kind">def</span>
-      </span>
-      <span class="symbol">
-        <span title="gt4s: $eq$eq" class="name">==</span><span class="params">(<span name="arg0">arg0: <span class="extype" name="scala.Any">Any</span></span>)</span><span class="result">: <span class="extype" name="scala.Boolean">Boolean</span></span>
-      </span>
-      
-      <div class="fullcomment"><dl class="attributes block"> <dt>Definition Classes</dt><dd>AnyRef → Any</dd></dl></div>
-    </li><li name="scala.Any#asInstanceOf" visbl="pub" class="indented0 " data-isabs="false" fullComment="yes" group="Ungrouped">
-      <a id="asInstanceOf[T0]:T0"></a>
-      <span class="permalink">
-      <a href="../parsley/ExpressionParser$$Prefixes.html#asInstanceOf[T0]:T0" title="Permalink">
-        <i class="material-icons"></i>
-      </a>
-    </span>
-      <span class="modifier_kind">
-        <span class="modifier">final </span>
-        <span class="kind">def</span>
-      </span>
-      <span class="symbol">
-        <span class="name">asInstanceOf</span><span class="tparams">[<span name="T0">T0</span>]</span><span class="result">: <span class="extype" name="scala.Any.asInstanceOf.T0">T0</span></span>
-      </span>
-      
-      <div class="fullcomment"><dl class="attributes block"> <dt>Definition Classes</dt><dd>Any</dd></dl></div>
-    </li><li name="scala.AnyRef#clone" visbl="prt" class="indented0 " data-isabs="false" fullComment="yes" group="Ungrouped">
-      <a id="clone():Object"></a><a id="clone():AnyRef"></a>
-      <span class="permalink">
-      <a href="../parsley/ExpressionParser$$Prefixes.html#clone():Object" title="Permalink">
-        <i class="material-icons"></i>
-      </a>
-    </span>
-      <span class="modifier_kind">
-        <span class="modifier"></span>
-        <span class="kind">def</span>
-      </span>
-      <span class="symbol">
-        <span class="name">clone</span><span class="params">()</span><span class="result">: <span class="extype" name="scala.AnyRef">AnyRef</span></span>
-      </span>
-      
-      <div class="fullcomment"><dl class="attributes block"> <dt>Attributes</dt><dd>protected[<span class="extype" name="java.lang">lang</span>] </dd><dt>Definition Classes</dt><dd>AnyRef</dd><dt>Annotations</dt><dd>
-                <span class="name">@throws</span><span class="args">(<span>
-      
-      <span class="defval" name="classOf[java.lang.CloneNotSupportedException]">...</span>
-    </span>)</span>
-              
-                <span class="name">@native</span><span class="args">()</span>
-              
-                <span class="name">@HotSpotIntrinsicCandidate</span><span class="args">()</span>
-              
-        </dd></dl></div>
-    </li><li name="scala.AnyRef#eq" visbl="pub" class="indented0 " data-isabs="false" fullComment="yes" group="Ungrouped">
-      <a id="eq(x$1:AnyRef):Boolean"></a><a id="eq(AnyRef):Boolean"></a>
-      <span class="permalink">
-      <a href="../parsley/ExpressionParser$$Prefixes.html#eq(x$1:AnyRef):Boolean" title="Permalink">
-        <i class="material-icons"></i>
-      </a>
-    </span>
-      <span class="modifier_kind">
-        <span class="modifier">final </span>
-        <span class="kind">def</span>
-      </span>
-      <span class="symbol">
-        <span class="name">eq</span><span class="params">(<span name="arg0">arg0: <span class="extype" name="scala.AnyRef">AnyRef</span></span>)</span><span class="result">: <span class="extype" name="scala.Boolean">Boolean</span></span>
-      </span>
-      
-      <div class="fullcomment"><dl class="attributes block"> <dt>Definition Classes</dt><dd>AnyRef</dd></dl></div>
-    </li><li name="scala.AnyRef#getClass" visbl="pub" class="indented0 " data-isabs="false" fullComment="yes" group="Ungrouped">
-      <a id="getClass():Class[_]"></a>
-      <span class="permalink">
-      <a href="../parsley/ExpressionParser$$Prefixes.html#getClass():Class[_]" title="Permalink">
-        <i class="material-icons"></i>
-      </a>
-    </span>
-      <span class="modifier_kind">
-        <span class="modifier">final </span>
-        <span class="kind">def</span>
-      </span>
-      <span class="symbol">
-        <span class="name">getClass</span><span class="params">()</span><span class="result">: <span class="extype" name="java.lang.Class">Class</span>[_]</span>
-      </span>
-      
-      <div class="fullcomment"><dl class="attributes block"> <dt>Definition Classes</dt><dd>AnyRef → Any</dd><dt>Annotations</dt><dd>
-                <span class="name">@native</span><span class="args">()</span>
-              
-                <span class="name">@HotSpotIntrinsicCandidate</span><span class="args">()</span>
-              
-        </dd></dl></div>
-    </li><li name="scala.Any#isInstanceOf" visbl="pub" class="indented0 " data-isabs="false" fullComment="yes" group="Ungrouped">
-      <a id="isInstanceOf[T0]:Boolean"></a>
-      <span class="permalink">
-      <a href="../parsley/ExpressionParser$$Prefixes.html#isInstanceOf[T0]:Boolean" title="Permalink">
-        <i class="material-icons"></i>
-      </a>
-    </span>
-      <span class="modifier_kind">
-        <span class="modifier">final </span>
-        <span class="kind">def</span>
-      </span>
-      <span class="symbol">
-        <span class="name">isInstanceOf</span><span class="tparams">[<span name="T0">T0</span>]</span><span class="result">: <span class="extype" name="scala.Boolean">Boolean</span></span>
-      </span>
-      
-      <div class="fullcomment"><dl class="attributes block"> <dt>Definition Classes</dt><dd>Any</dd></dl></div>
-    </li><li name="scala.AnyRef#ne" visbl="pub" class="indented0 " data-isabs="false" fullComment="yes" group="Ungrouped">
-      <a id="ne(x$1:AnyRef):Boolean"></a><a id="ne(AnyRef):Boolean"></a>
-      <span class="permalink">
-      <a href="../parsley/ExpressionParser$$Prefixes.html#ne(x$1:AnyRef):Boolean" title="Permalink">
-        <i class="material-icons"></i>
-      </a>
-    </span>
-      <span class="modifier_kind">
-        <span class="modifier">final </span>
-        <span class="kind">def</span>
-      </span>
-      <span class="symbol">
-        <span class="name">ne</span><span class="params">(<span name="arg0">arg0: <span class="extype" name="scala.AnyRef">AnyRef</span></span>)</span><span class="result">: <span class="extype" name="scala.Boolean">Boolean</span></span>
-      </span>
-      
-      <div class="fullcomment"><dl class="attributes block"> <dt>Definition Classes</dt><dd>AnyRef</dd></dl></div>
-    </li><li name="scala.AnyRef#notify" visbl="pub" class="indented0 " data-isabs="false" fullComment="yes" group="Ungrouped">
-      <a id="notify():Unit"></a>
-      <span class="permalink">
-      <a href="../parsley/ExpressionParser$$Prefixes.html#notify():Unit" title="Permalink">
-        <i class="material-icons"></i>
-      </a>
-    </span>
-      <span class="modifier_kind">
-        <span class="modifier">final </span>
-        <span class="kind">def</span>
-      </span>
-      <span class="symbol">
-        <span class="name">notify</span><span class="params">()</span><span class="result">: <span class="extype" name="scala.Unit">Unit</span></span>
-      </span>
-      
-      <div class="fullcomment"><dl class="attributes block"> <dt>Definition Classes</dt><dd>AnyRef</dd><dt>Annotations</dt><dd>
-                <span class="name">@native</span><span class="args">()</span>
-              
-                <span class="name">@HotSpotIntrinsicCandidate</span><span class="args">()</span>
-              
-        </dd></dl></div>
-    </li><li name="scala.AnyRef#notifyAll" visbl="pub" class="indented0 " data-isabs="false" fullComment="yes" group="Ungrouped">
-      <a id="notifyAll():Unit"></a>
-      <span class="permalink">
-      <a href="../parsley/ExpressionParser$$Prefixes.html#notifyAll():Unit" title="Permalink">
-        <i class="material-icons"></i>
-      </a>
-    </span>
-      <span class="modifier_kind">
-        <span class="modifier">final </span>
-        <span class="kind">def</span>
-      </span>
-      <span class="symbol">
-        <span class="name">notifyAll</span><span class="params">()</span><span class="result">: <span class="extype" name="scala.Unit">Unit</span></span>
-      </span>
-      
-      <div class="fullcomment"><dl class="attributes block"> <dt>Definition Classes</dt><dd>AnyRef</dd><dt>Annotations</dt><dd>
-                <span class="name">@native</span><span class="args">()</span>
-              
-                <span class="name">@HotSpotIntrinsicCandidate</span><span class="args">()</span>
-              
-        </dd></dl></div>
-    </li><li name="parsley.ExpressionParser.Prefixes#ops" visbl="pub" class="indented0 " data-isabs="false" fullComment="no" group="Ungrouped">
-      <a id="ops:parsley.Parsley[B=&gt;B]*"></a><a id="ops:Parsley[(B)⇒B]*"></a>
-      <span class="permalink">
-      <a href="../parsley/ExpressionParser$$Prefixes.html#ops:parsley.Parsley[B=&gt;B]*" title="Permalink">
-        <i class="material-icons"></i>
-      </a>
-    </span>
-      <span class="modifier_kind">
-        <span class="modifier"></span>
-        <span class="kind">val</span>
-      </span>
-      <span class="symbol">
-        <span class="name">ops</span><span class="result">: <a href="Parsley.html" class="extype" name="parsley.Parsley">Parsley</a>[(<span class="extype" name="parsley.ExpressionParser.Prefixes.B">B</span>) ⇒ <span class="extype" name="parsley.ExpressionParser.Prefixes.B">B</span>]*</span>
-      </span>
-      
-      
-    </li><li name="scala.AnyRef#synchronized" visbl="pub" class="indented0 " data-isabs="false" fullComment="yes" group="Ungrouped">
-      <a id="synchronized[T0](x$1:=&gt;T0):T0"></a><a id="synchronized[T0](⇒T0):T0"></a>
-      <span class="permalink">
-      <a href="../parsley/ExpressionParser$$Prefixes.html#synchronized[T0](x$1:=&gt;T0):T0" title="Permalink">
-        <i class="material-icons"></i>
-      </a>
-    </span>
-      <span class="modifier_kind">
-        <span class="modifier">final </span>
-        <span class="kind">def</span>
-      </span>
-      <span class="symbol">
-        <span class="name">synchronized</span><span class="tparams">[<span name="T0">T0</span>]</span><span class="params">(<span name="arg0">arg0: ⇒ <span class="extype" name="java.lang.AnyRef.synchronized.T0">T0</span></span>)</span><span class="result">: <span class="extype" name="java.lang.AnyRef.synchronized.T0">T0</span></span>
-      </span>
-      
-      <div class="fullcomment"><dl class="attributes block"> <dt>Definition Classes</dt><dd>AnyRef</dd></dl></div>
-    </li><li name="scala.AnyRef#wait" visbl="pub" class="indented0 " data-isabs="false" fullComment="yes" group="Ungrouped">
-      <a id="wait(x$1:Long,x$2:Int):Unit"></a><a id="wait(Long,Int):Unit"></a>
-      <span class="permalink">
-      <a href="../parsley/ExpressionParser$$Prefixes.html#wait(x$1:Long,x$2:Int):Unit" title="Permalink">
-        <i class="material-icons"></i>
-      </a>
-    </span>
-      <span class="modifier_kind">
-        <span class="modifier">final </span>
-        <span class="kind">def</span>
-      </span>
-      <span class="symbol">
-        <span class="name">wait</span><span class="params">(<span name="arg0">arg0: <span class="extype" name="scala.Long">Long</span></span>, <span name="arg1">arg1: <span class="extype" name="scala.Int">Int</span></span>)</span><span class="result">: <span class="extype" name="scala.Unit">Unit</span></span>
-      </span>
-      
-      <div class="fullcomment"><dl class="attributes block"> <dt>Definition Classes</dt><dd>AnyRef</dd><dt>Annotations</dt><dd>
-                <span class="name">@throws</span><span class="args">(<span>
-      
-      <span class="defval" name="classOf[java.lang.InterruptedException]">...</span>
-    </span>)</span>
-              
-        </dd></dl></div>
-    </li><li name="scala.AnyRef#wait" visbl="pub" class="indented0 " data-isabs="false" fullComment="yes" group="Ungrouped">
-      <a id="wait(x$1:Long):Unit"></a><a id="wait(Long):Unit"></a>
-      <span class="permalink">
-      <a href="../parsley/ExpressionParser$$Prefixes.html#wait(x$1:Long):Unit" title="Permalink">
-        <i class="material-icons"></i>
-      </a>
-    </span>
-      <span class="modifier_kind">
-        <span class="modifier">final </span>
-        <span class="kind">def</span>
-      </span>
-      <span class="symbol">
-        <span class="name">wait</span><span class="params">(<span name="arg0">arg0: <span class="extype" name="scala.Long">Long</span></span>)</span><span class="result">: <span class="extype" name="scala.Unit">Unit</span></span>
-      </span>
-      
-      <div class="fullcomment"><dl class="attributes block"> <dt>Definition Classes</dt><dd>AnyRef</dd><dt>Annotations</dt><dd>
-                <span class="name">@throws</span><span class="args">(<span>
-      
-      <span class="defval" name="classOf[java.lang.InterruptedException]">...</span>
-    </span>)</span>
-              
-                <span class="name">@native</span><span class="args">()</span>
-              
-        </dd></dl></div>
-    </li><li name="scala.AnyRef#wait" visbl="pub" class="indented0 " data-isabs="false" fullComment="yes" group="Ungrouped">
-      <a id="wait():Unit"></a>
-      <span class="permalink">
-      <a href="../parsley/ExpressionParser$$Prefixes.html#wait():Unit" title="Permalink">
-        <i class="material-icons"></i>
-      </a>
-    </span>
-      <span class="modifier_kind">
-        <span class="modifier">final </span>
-        <span class="kind">def</span>
-      </span>
-      <span class="symbol">
-        <span class="name">wait</span><span class="params">()</span><span class="result">: <span class="extype" name="scala.Unit">Unit</span></span>
-      </span>
-      
-      <div class="fullcomment"><dl class="attributes block"> <dt>Definition Classes</dt><dd>AnyRef</dd><dt>Annotations</dt><dd>
-                <span class="name">@throws</span><span class="args">(<span>
-      
-      <span class="defval" name="classOf[java.lang.InterruptedException]">...</span>
-    </span>)</span>
-              
-        </dd></dl></div>
-    </li><li name="parsley.ExpressionParser.Prefixes#wrap" visbl="pub" class="indented0 " data-isabs="false" fullComment="yes" group="Ungrouped">
-      <a id="wrap:A=&gt;B"></a><a id="wrap:(A)⇒B"></a>
-      <span class="permalink">
-      <a href="../parsley/ExpressionParser$$Prefixes.html#wrap:A=&gt;B" title="Permalink">
-        <i class="material-icons"></i>
-      </a>
-    </span>
-      <span class="modifier_kind">
-        <span class="modifier">implicit </span>
-        <span class="kind">val</span>
-      </span>
-      <span class="symbol">
-        <span class="name">wrap</span><span class="result">: (<span class="extype" name="parsley.ExpressionParser.Prefixes.A">A</span>) ⇒ <span class="extype" name="parsley.ExpressionParser.Prefixes.B">B</span></span>
-      </span>
-      
-      <div class="fullcomment"><dl class="attributes block"> <dt>Definition Classes</dt><dd><a href="" class="extype" name="parsley.ExpressionParser.Prefixes">Prefixes</a> → <a href="ExpressionParser$$Ops.html" class="extype" name="parsley.ExpressionParser.Ops">Ops</a></dd></dl></div>
-    </li>
-              </ol>
-            </div>
-
-        
-
-        <div class="values members">
-              <h3>Deprecated Value Members</h3>
-              <ol><li name="scala.AnyRef#finalize" visbl="prt" class="indented0 " data-isabs="false" fullComment="yes" group="Ungrouped">
-      <a id="finalize():Unit"></a>
-      <span class="permalink">
-      <a href="../parsley/ExpressionParser$$Prefixes.html#finalize():Unit" title="Permalink">
-        <i class="material-icons"></i>
-      </a>
-    </span>
-      <span class="modifier_kind">
-        <span class="modifier"></span>
-        <span class="kind">def</span>
-      </span>
-      <span class="symbol">
-        <span class="name deprecated" title="Deprecated: (Since version ) see corresponding Javadoc for more information.">finalize</span><span class="params">()</span><span class="result">: <span class="extype" name="scala.Unit">Unit</span></span>
-      </span>
-      
-      <div class="fullcomment"><dl class="attributes block"> <dt>Attributes</dt><dd>protected[<span class="extype" name="java.lang">lang</span>] </dd><dt>Definition Classes</dt><dd>AnyRef</dd><dt>Annotations</dt><dd>
-                <span class="name">@throws</span><span class="args">(<span>
-      
-      <span class="symbol">classOf[java.lang.Throwable]</span>
-    </span>)</span>
-              
-                <span class="name">@Deprecated</span>
-              
-                <span class="name">@deprecated</span>
-              
-        </dd><dt>Deprecated</dt><dd class="cmt"><p><i>(Since version )</i> see corresponding Javadoc for more information.</p></dd></dl></div>
-    </li></ol>
-            </div>
-        </div>
-
-        <div id="inheritedMembers">
-        <div class="parent" name="scala.Serializable">
-              <h3>Inherited from <span class="extype" name="scala.Serializable">Serializable</span></h3>
-            </div><div class="parent" name="java.io.Serializable">
-              <h3>Inherited from <span class="extype" name="java.io.Serializable">Serializable</span></h3>
-            </div><div class="parent" name="scala.Product">
-              <h3>Inherited from <span class="extype" name="scala.Product">Product</span></h3>
-            </div><div class="parent" name="scala.Equals">
-              <h3>Inherited from <span class="extype" name="scala.Equals">Equals</span></h3>
-            </div><div class="parent" name="parsley.ExpressionParser.Ops">
-              <h3>Inherited from <a href="ExpressionParser$$Ops.html" class="extype" name="parsley.ExpressionParser.Ops">Ops</a>[<span class="extype" name="parsley.ExpressionParser.Prefixes.A">A</span>, <span class="extype" name="parsley.ExpressionParser.Prefixes.B">B</span>]</h3>
-            </div><div class="parent" name="scala.AnyRef">
-              <h3>Inherited from <span class="extype" name="scala.AnyRef">AnyRef</span></h3>
-            </div><div class="parent" name="scala.Any">
-              <h3>Inherited from <span class="extype" name="scala.Any">Any</span></h3>
-            </div>
-        
-        </div>
-
-        <div id="groupedMembers">
-        <div class="group" name="Ungrouped">
-              <h3>Ungrouped</h3>
-              
-            </div>
-        </div>
-
-      </div>
-
-      <div id="tooltip"></div>
-
-      <div id="footer">  </div>
-    </body>
-          </div>
-        </div>
-      </div>
-    </body>
-      </html>
->>>>>>> d5450a3c
+<!DOCTYPE html ><html><head><meta http-equiv="X-UA-Compatible" content="IE=edge"/><meta content="width=device-width, initial-scale=1.0, maximum-scale=1.0, user-scalable=no" name="viewport"/><title></title><meta content="" name="description"/><meta content="" name="keywords"/><meta http-equiv="content-type" content="text/html; charset=UTF-8"/><link href="../lib/index.css" media="screen" type="text/css" rel="stylesheet"/><link href="../lib/template.css" media="screen" type="text/css" rel="stylesheet"/><link href="../lib/print.css" media="print" type="text/css" rel="stylesheet"/><link href="../lib/diagrams.css" media="screen" type="text/css" rel="stylesheet" id="diagrams-css"/><script type="text/javascript" src="../lib/jquery.min.js"></script><script type="text/javascript" src="../lib/index.js"></script><script type="text/javascript" src="../index.js"></script><script type="text/javascript" src="../lib/scheduler.js"></script><script type="text/javascript" src="../lib/template.js"></script><script type="text/javascript">/* this variable can be used by the JS to determine the path to the root document */
+var toRoot = '../';</script></head><body><div id="search"><span id="doc-title"><span id="doc-version"></span></span> <span class="close-results"><span class="left">&lt;</span> Back</span><div id="textfilter"><span class="input"><input autocapitalize="none" placeholder="Search" id="index-input" type="text" accesskey="/"/><i class="clear material-icons"></i><i id="search-icon" class="material-icons"></i></span></div></div><div id="search-results"><div id="search-progress"><div id="progress-fill"></div></div><div id="results-content"><div id="entity-results"></div><div id="member-results"></div></div></div><div id="content-scroll-container" style="-webkit-overflow-scrolling: touch;"><div id="content-container" style="-webkit-overflow-scrolling: touch;"><div id="subpackage-spacer"><div id="packages"><h1>Packages</h1><ul><li class="indented0 " name="_root_.root" group="Ungrouped" fullComment="yes" data-isabs="false" visbl="pub"><a id="_root_"></a><a id="root:_root_"></a> <span class="permalink"><a href="../index.html" title="Permalink"><i class="material-icons"></i></a></span> <span class="modifier_kind"><span class="modifier"></span> <span class="kind">package</span></span> <span class="symbol"><a href="../index.html" title=""><span class="name">root</span></a></span><div class="fullcomment"><dl class="attributes block"><dt>Definition Classes</dt><dd><a href="../index.html" name="_root_" id="_root_" class="extype">root</a></dd></dl></div></li><li class="indented1 " name="_root_.parsley" group="Ungrouped" fullComment="yes" data-isabs="false" visbl="pub"><a id="parsley"></a><a id="parsley:parsley"></a> <span class="permalink"><a href="../parsley/index.html" title="Permalink"><i class="material-icons"></i></a></span> <span class="modifier_kind"><span class="modifier"></span> <span class="kind">package</span></span> <span class="symbol"><a href="index.html" title=""><span class="name">parsley</span></a></span><div class="fullcomment"><dl class="attributes block"><dt>Definition Classes</dt><dd><a href="../index.html" name="_root_" id="_root_" class="extype">root</a></dd></dl></div></li><li class="indented2 " name="parsley.ExpressionParser" group="Ungrouped" fullComment="yes" data-isabs="false" visbl="pub"><a id="ExpressionParser"></a><a id="ExpressionParser:ExpressionParser"></a> <span class="permalink"><a href="../parsley/ExpressionParser$.html" title="Permalink"><i class="material-icons"></i></a></span> <span class="modifier_kind"><span class="modifier"></span> <span class="kind">object</span></span> <span class="symbol"><a href="ExpressionParser$.html" title=""><span class="name">ExpressionParser</span></a></span><div class="fullcomment"><dl class="attributes block"><dt>Definition Classes</dt><dd><a href="index.html" name="parsley" id="parsley" class="extype">parsley</a></dd></dl></div></li><li class="current-entities indented2"><span class="separator"></span> <a href="ExpressionParser$$Assoc.html" title="Denotes the associativity of an operator, either AssocLeft or AssocRight." class="trait"></a><a href="ExpressionParser$$Assoc.html" title="Denotes the associativity of an operator, either AssocLeft or AssocRight.">Assoc</a></li><li class="current-entities indented2"><span class="separator"></span> <a href="ExpressionParser$$AssocLeft$.html" title="" class="object"></a><a href="ExpressionParser$$AssocLeft$.html" title="">AssocLeft</a></li><li class="current-entities indented2"><span class="separator"></span> <a href="ExpressionParser$$AssocRight$.html" title="" class="object"></a><a href="ExpressionParser$$AssocRight$.html" title="">AssocRight</a></li><li class="current-entities indented2"><span class="separator"></span> <a href="ExpressionParser$$Fixity.html" title="Denotes the fixity of an operator, either Prefix or Postfix." class="trait"></a><a href="ExpressionParser$$Fixity.html" title="Denotes the fixity of an operator, either Prefix or Postfix.">Fixity</a></li><li class="current-entities indented2"><span class="separator"></span> <a href="ExpressionParser$$Infixes$.html" title="" class="object"></a><a href="ExpressionParser$$Infixes$.html" title="">Infixes</a></li><li class="current-entities indented2"><span class="separator"></span> <a href="ExpressionParser$$Lefts.html" title="" class="class"></a><a href="ExpressionParser$$Lefts.html" title="">Lefts</a></li><li class="current-entities indented2"><span class="separator"></span> <a href="ExpressionParser$$Level.html" title="This represents a single new level of the hierarchy, with stronger precedence than its tail." class="class"></a><a href="ExpressionParser$$Level.html" title="This represents a single new level of the hierarchy, with stronger precedence than its tail.">Level</a></li><li class="current-entities indented2"><span class="separator"></span> <a href="ExpressionParser$$LevelBuilder.html" title="" class="class"></a><a href="ExpressionParser$$LevelBuilder.html" title="">LevelBuilder</a></li><li class="current-entities indented2"><a href="ExpressionParser$$Levels$.html" title="" class="object"></a> <a href="ExpressionParser$$Levels.html" title="For more complex expression parser types Levels can be used to describe the precedence table whilst preserving the intermediate structure between each level." class="trait"></a><a href="ExpressionParser$$Levels.html" title="For more complex expression parser types Levels can be used to describe the precedence table whilst preserving the intermediate structure between each level.">Levels</a></li><li class="current-entities indented2"><span class="separator"></span> <a href="ExpressionParser$$Ops.html" title="A list of operators on the same precedence level." class="trait"></a><a href="ExpressionParser$$Ops.html" title="A list of operators on the same precedence level.">Ops</a></li><li class="current-entities indented2"><span class="separator"></span> <a href="ExpressionParser$$Postfix$.html" title="" class="object"></a><a href="ExpressionParser$$Postfix$.html" title="">Postfix</a></li><li class="current-entities indented2"><span class="separator"></span> <a href="ExpressionParser$$Postfixes.html" title="" class="class"></a><a href="ExpressionParser$$Postfixes.html" title="">Postfixes</a></li><li class="current-entities indented2"><span class="separator"></span> <a href="ExpressionParser$$Prefix$.html" title="" class="object"></a><a href="ExpressionParser$$Prefix$.html" title="">Prefix</a></li><li class="current-entities indented2"><span class="separator"></span> <a href="" title="" class="class"></a><a href="" title="">Prefixes</a></li><li class="current-entities indented2"><span class="separator"></span> <a href="ExpressionParser$$Rights.html" title="" class="class"></a><a href="ExpressionParser$$Rights.html" title="">Rights</a></li><li class="current-entities indented2"><span class="separator"></span> <a href="ExpressionParser$$Unaries$.html" title="" class="object"></a><a href="ExpressionParser$$Unaries$.html" title="">Unaries</a></li></ul></div></div><div id="content"><body class="class type"><div id="definition"><div class="big-circle class">c</div><p id="owner"><a href="index.html" name="parsley" id="parsley" class="extype">parsley</a>.<a href="ExpressionParser$.html" name="parsley.ExpressionParser" id="parsley.ExpressionParser" class="extype">ExpressionParser</a></p><h1>Prefixes<span class="permalink"><a href="../parsley/ExpressionParser$$Prefixes.html" title="Permalink"><i class="material-icons"></i></a></span></h1><h3><span class="morelinks"></span></h3></div><h4 id="signature" class="signature"><span class="modifier_kind"><span class="modifier"></span> <span class="kind">case class</span></span> <span class="symbol"><span class="name">Prefixes</span><span class="tparams">[<span name="A">-A</span>, <span name="B">B</span>]</span><span class="params">(<span name="ops">ops: <a href="Parsley.html" name="parsley.Parsley" id="parsley.Parsley" class="extype">Parsley</a>[(<span name="parsley.ExpressionParser.Prefixes.B" class="extype">B</span>) =&gt; <span name="parsley.ExpressionParser.Prefixes.B" class="extype">B</span>]*</span>)</span><span class="params">(<span class="implicit">implicit </span><span name="wrap">wrap: (<span name="parsley.ExpressionParser.Prefixes.A" class="extype">A</span>) =&gt; <span name="parsley.ExpressionParser.Prefixes.B" class="extype">B</span></span>)</span><span class="result"> extends <a href="ExpressionParser$$Ops.html" name="parsley.ExpressionParser.Ops" id="parsley.ExpressionParser.Ops" class="extype">Ops</a>[<span name="parsley.ExpressionParser.Prefixes.A" class="extype">A</span>, <span name="parsley.ExpressionParser.Prefixes.B" class="extype">B</span>] with <span name="scala.Product" class="extype">Product</span> with <span name="scala.Serializable" class="extype">Serializable</span></span></span></h4><div id="comment" class="fullcommenttop"><div class="toggleContainer"><div class="toggle block"><span>Linear Supertypes</span><div class="superTypes hiddenContent"><span name="java.io.Serializable" class="extype">Serializable</span>, <span name="scala.Product" class="extype">Product</span>, <span name="scala.Equals" class="extype">Equals</span>, <a href="ExpressionParser$$Ops.html" name="parsley.ExpressionParser.Ops" id="parsley.ExpressionParser.Ops" class="extype">Ops</a>[<span name="parsley.ExpressionParser.Prefixes.A" class="extype">A</span>, <span name="parsley.ExpressionParser.Prefixes.B" class="extype">B</span>], <span name="scala.AnyRef" class="extype">AnyRef</span>, <span name="scala.Any" class="extype">Any</span></div></div></div></div><div id="mbrsel"><div class="toggle"></div><div id="memberfilter"><i class="material-icons arrow"></i><span class="input"><input placeholder="Filter all members" id="mbrsel-input" type="text" accesskey="/"/></span><i class="clear material-icons"></i></div><div id="filterby"><div id="order"><span class="filtertype">Ordering</span><ol><li class="alpha in"><span>Alphabetic</span></li><li class="inherit out"><span>By Inheritance</span></li></ol></div><div class="ancestors"><span class="filtertype">Inherited<br/></span><ol id="linearization"><li class="in" name="parsley.ExpressionParser.Prefixes"><span>Prefixes</span></li><li class="in" name="java.io.Serializable"><span>Serializable</span></li><li class="in" name="scala.Product"><span>Product</span></li><li class="in" name="scala.Equals"><span>Equals</span></li><li class="in" name="parsley.ExpressionParser.Ops"><span>Ops</span></li><li class="in" name="scala.AnyRef"><span>AnyRef</span></li><li class="in" name="scala.Any"><span>Any</span></li></ol></div><div class="ancestors"><span class="filtertype"></span><ol><li class="hideall out"><span>Hide All</span></li><li class="showall in"><span>Show All</span></li></ol></div><div id="visbl"><span class="filtertype">Visibility</span><ol><li class="public in"><span>Public</span></li><li class="protected out"><span>Protected</span></li></ol></div></div></div><div id="template"><div id="allMembers"><div id="constructors" class="members"><h3>Instance Constructors</h3><ol><li class="indented0 " name="parsley.ExpressionParser.Prefixes#&lt;init&gt;" group="Ungrouped" fullComment="no" data-isabs="false" visbl="pub"><a id="&lt;init&gt;(ops:parsley.Parsley[B=&gt;B]*)(implicitwrap:A=&gt;B):parsley.ExpressionParser.Prefixes[A,B]"></a><a id="&lt;init&gt;:Prefixes[A,B]"></a> <span class="permalink"><a href="../parsley/ExpressionParser$$Prefixes.html#&lt;init&gt;(ops:parsley.Parsley[B=&gt;B]*)(implicitwrap:A=&gt;B):parsley.ExpressionParser.Prefixes[A,B]" title="Permalink"><i class="material-icons"></i></a></span> <span class="modifier_kind"><span class="modifier"></span> <span class="kind">new</span></span> <span class="symbol"><span class="name">Prefixes</span><span class="params">(<span name="ops">ops: <a href="Parsley.html" name="parsley.Parsley" id="parsley.Parsley" class="extype">Parsley</a>[(<span name="parsley.ExpressionParser.Prefixes.B" class="extype">B</span>) =&gt; <span name="parsley.ExpressionParser.Prefixes.B" class="extype">B</span>]*</span>)</span><span class="params">(<span class="implicit">implicit </span><span name="wrap">wrap: (<span name="parsley.ExpressionParser.Prefixes.A" class="extype">A</span>) =&gt; <span name="parsley.ExpressionParser.Prefixes.B" class="extype">B</span></span>)</span></span></li></ol></div><div class="values members"><h3>Value Members</h3><ol><li class="indented0 " name="scala.AnyRef#!=" group="Ungrouped" fullComment="yes" data-isabs="false" visbl="pub"><a id="!=(x$1:Any):Boolean"></a><a id="!=(Any):Boolean"></a> <span class="permalink"><a href="../parsley/ExpressionParser$$Prefixes.html#!=(x$1:Any):Boolean" title="Permalink"><i class="material-icons"></i></a></span> <span class="modifier_kind"><span class="modifier">final </span> <span class="kind">def</span></span> <span class="symbol"><span class="name" title="gt4s: $bang$eq">!=</span><span class="params">(<span name="arg0">arg0: <span name="scala.Any" class="extype">Any</span></span>)</span><span class="result">: <span name="scala.Boolean" class="extype">Boolean</span></span></span><div class="fullcomment"><dl class="attributes block"><dt>Definition Classes</dt><dd>AnyRef → Any</dd></dl></div></li><li class="indented0 " name="scala.AnyRef###" group="Ungrouped" fullComment="yes" data-isabs="false" visbl="pub"><a id="##():Int"></a> <span class="permalink"><a href="../parsley/ExpressionParser$$Prefixes.html###():Int" title="Permalink"><i class="material-icons"></i></a></span> <span class="modifier_kind"><span class="modifier">final </span> <span class="kind">def</span></span> <span class="symbol"><span class="name" title="gt4s: $hash$hash">##</span><span class="params">()</span><span class="result">: <span name="scala.Int" class="extype">Int</span></span></span><div class="fullcomment"><dl class="attributes block"><dt>Definition Classes</dt><dd>AnyRef → Any</dd></dl></div></li><li class="indented0 " name="scala.AnyRef#==" group="Ungrouped" fullComment="yes" data-isabs="false" visbl="pub"><a id="==(x$1:Any):Boolean"></a><a id="==(Any):Boolean"></a> <span class="permalink"><a href="../parsley/ExpressionParser$$Prefixes.html#==(x$1:Any):Boolean" title="Permalink"><i class="material-icons"></i></a></span> <span class="modifier_kind"><span class="modifier">final </span> <span class="kind">def</span></span> <span class="symbol"><span class="name" title="gt4s: $eq$eq">==</span><span class="params">(<span name="arg0">arg0: <span name="scala.Any" class="extype">Any</span></span>)</span><span class="result">: <span name="scala.Boolean" class="extype">Boolean</span></span></span><div class="fullcomment"><dl class="attributes block"><dt>Definition Classes</dt><dd>AnyRef → Any</dd></dl></div></li><li class="indented0 " name="scala.Any#asInstanceOf" group="Ungrouped" fullComment="yes" data-isabs="false" visbl="pub"><a id="asInstanceOf[T0]:T0"></a> <span class="permalink"><a href="../parsley/ExpressionParser$$Prefixes.html#asInstanceOf[T0]:T0" title="Permalink"><i class="material-icons"></i></a></span> <span class="modifier_kind"><span class="modifier">final </span> <span class="kind">def</span></span> <span class="symbol"><span class="name">asInstanceOf</span><span class="tparams">[<span name="T0">T0</span>]</span><span class="result">: <span name="scala.Any.asInstanceOf.T0" class="extype">T0</span></span></span><div class="fullcomment"><dl class="attributes block"><dt>Definition Classes</dt><dd>Any</dd></dl></div></li><li class="indented0 " name="scala.AnyRef#clone" group="Ungrouped" fullComment="yes" data-isabs="false" visbl="prt"><a id="clone():Object"></a><a id="clone():AnyRef"></a> <span class="permalink"><a href="../parsley/ExpressionParser$$Prefixes.html#clone():Object" title="Permalink"><i class="material-icons"></i></a></span> <span class="modifier_kind"><span class="modifier"></span> <span class="kind">def</span></span> <span class="symbol"><span class="name">clone</span><span class="params">()</span><span class="result">: <span name="scala.AnyRef" class="extype">AnyRef</span></span></span><div class="fullcomment"><dl class="attributes block"><dt>Attributes</dt><dd>protected[<span name="java.lang" class="extype">lang</span>] </dd><dt>Definition Classes</dt><dd>AnyRef</dd><dt>Annotations</dt><dd><span class="name">@throws</span><span class="args">(<span><span class="defval">classOf[java.lang.CloneNotSupportedException]</span></span>)</span> <span class="name">@native</span><span class="args">()</span> <span class="name">@HotSpotIntrinsicCandidate</span><span class="args">()</span> </dd></dl></div></li><li class="indented0 " name="scala.AnyRef#eq" group="Ungrouped" fullComment="yes" data-isabs="false" visbl="pub"><a id="eq(x$1:AnyRef):Boolean"></a><a id="eq(AnyRef):Boolean"></a> <span class="permalink"><a href="../parsley/ExpressionParser$$Prefixes.html#eq(x$1:AnyRef):Boolean" title="Permalink"><i class="material-icons"></i></a></span> <span class="modifier_kind"><span class="modifier">final </span> <span class="kind">def</span></span> <span class="symbol"><span class="name">eq</span><span class="params">(<span name="arg0">arg0: <span name="scala.AnyRef" class="extype">AnyRef</span></span>)</span><span class="result">: <span name="scala.Boolean" class="extype">Boolean</span></span></span><div class="fullcomment"><dl class="attributes block"><dt>Definition Classes</dt><dd>AnyRef</dd></dl></div></li><li class="indented0 " name="scala.AnyRef#getClass" group="Ungrouped" fullComment="yes" data-isabs="false" visbl="pub"><a id="getClass():Class[_]"></a><a id="getClass():Class[_&lt;:AnyRef]"></a> <span class="permalink"><a href="../parsley/ExpressionParser$$Prefixes.html#getClass():Class[_]" title="Permalink"><i class="material-icons"></i></a></span> <span class="modifier_kind"><span class="modifier">final </span> <span class="kind">def</span></span> <span class="symbol"><span class="name">getClass</span><span class="params">()</span><span class="result">: <span name="java.lang.Class" class="extype">Class</span>[_ &lt;: <span name="scala.AnyRef" class="extype">AnyRef</span>]</span></span><div class="fullcomment"><dl class="attributes block"><dt>Definition Classes</dt><dd>AnyRef → Any</dd><dt>Annotations</dt><dd><span class="name">@native</span><span class="args">()</span> <span class="name">@HotSpotIntrinsicCandidate</span><span class="args">()</span> </dd></dl></div></li><li class="indented0 " name="scala.Any#isInstanceOf" group="Ungrouped" fullComment="yes" data-isabs="false" visbl="pub"><a id="isInstanceOf[T0]:Boolean"></a> <span class="permalink"><a href="../parsley/ExpressionParser$$Prefixes.html#isInstanceOf[T0]:Boolean" title="Permalink"><i class="material-icons"></i></a></span> <span class="modifier_kind"><span class="modifier">final </span> <span class="kind">def</span></span> <span class="symbol"><span class="name">isInstanceOf</span><span class="tparams">[<span name="T0">T0</span>]</span><span class="result">: <span name="scala.Boolean" class="extype">Boolean</span></span></span><div class="fullcomment"><dl class="attributes block"><dt>Definition Classes</dt><dd>Any</dd></dl></div></li><li class="indented0 " name="scala.AnyRef#ne" group="Ungrouped" fullComment="yes" data-isabs="false" visbl="pub"><a id="ne(x$1:AnyRef):Boolean"></a><a id="ne(AnyRef):Boolean"></a> <span class="permalink"><a href="../parsley/ExpressionParser$$Prefixes.html#ne(x$1:AnyRef):Boolean" title="Permalink"><i class="material-icons"></i></a></span> <span class="modifier_kind"><span class="modifier">final </span> <span class="kind">def</span></span> <span class="symbol"><span class="name">ne</span><span class="params">(<span name="arg0">arg0: <span name="scala.AnyRef" class="extype">AnyRef</span></span>)</span><span class="result">: <span name="scala.Boolean" class="extype">Boolean</span></span></span><div class="fullcomment"><dl class="attributes block"><dt>Definition Classes</dt><dd>AnyRef</dd></dl></div></li><li class="indented0 " name="scala.AnyRef#notify" group="Ungrouped" fullComment="yes" data-isabs="false" visbl="pub"><a id="notify():Unit"></a> <span class="permalink"><a href="../parsley/ExpressionParser$$Prefixes.html#notify():Unit" title="Permalink"><i class="material-icons"></i></a></span> <span class="modifier_kind"><span class="modifier">final </span> <span class="kind">def</span></span> <span class="symbol"><span class="name">notify</span><span class="params">()</span><span class="result">: <span name="scala.Unit" class="extype">Unit</span></span></span><div class="fullcomment"><dl class="attributes block"><dt>Definition Classes</dt><dd>AnyRef</dd><dt>Annotations</dt><dd><span class="name">@native</span><span class="args">()</span> <span class="name">@HotSpotIntrinsicCandidate</span><span class="args">()</span> </dd></dl></div></li><li class="indented0 " name="scala.AnyRef#notifyAll" group="Ungrouped" fullComment="yes" data-isabs="false" visbl="pub"><a id="notifyAll():Unit"></a> <span class="permalink"><a href="../parsley/ExpressionParser$$Prefixes.html#notifyAll():Unit" title="Permalink"><i class="material-icons"></i></a></span> <span class="modifier_kind"><span class="modifier">final </span> <span class="kind">def</span></span> <span class="symbol"><span class="name">notifyAll</span><span class="params">()</span><span class="result">: <span name="scala.Unit" class="extype">Unit</span></span></span><div class="fullcomment"><dl class="attributes block"><dt>Definition Classes</dt><dd>AnyRef</dd><dt>Annotations</dt><dd><span class="name">@native</span><span class="args">()</span> <span class="name">@HotSpotIntrinsicCandidate</span><span class="args">()</span> </dd></dl></div></li><li class="indented0 " name="parsley.ExpressionParser.Prefixes#ops" group="Ungrouped" fullComment="no" data-isabs="false" visbl="pub"><a id="ops:parsley.Parsley[B=&gt;B]*"></a><a id="ops:Parsley[(B)=&gt;B]*"></a> <span class="permalink"><a href="../parsley/ExpressionParser$$Prefixes.html#ops:parsley.Parsley[B=&gt;B]*" title="Permalink"><i class="material-icons"></i></a></span> <span class="modifier_kind"><span class="modifier"></span> <span class="kind">val</span></span> <span class="symbol"><span class="name">ops</span><span class="result">: <a href="Parsley.html" name="parsley.Parsley" id="parsley.Parsley" class="extype">Parsley</a>[(<span name="parsley.ExpressionParser.Prefixes.B" class="extype">B</span>) =&gt; <span name="parsley.ExpressionParser.Prefixes.B" class="extype">B</span>]*</span></span></li><li class="indented0 " name="scala.Product#productElementNames" group="Ungrouped" fullComment="yes" data-isabs="false" visbl="pub"><a id="productElementNames:Iterator[String]"></a> <span class="permalink"><a href="../parsley/ExpressionParser$$Prefixes.html#productElementNames:Iterator[String]" title="Permalink"><i class="material-icons"></i></a></span> <span class="modifier_kind"><span class="modifier"></span> <span class="kind">def</span></span> <span class="symbol"><span class="name">productElementNames</span><span class="result">: <span name="scala.Iterator" class="extype">Iterator</span>[<span name="scala.Predef.String" class="extype">String</span>]</span></span><div class="fullcomment"><dl class="attributes block"><dt>Definition Classes</dt><dd>Product</dd></dl></div></li><li class="indented0 " name="scala.AnyRef#synchronized" group="Ungrouped" fullComment="yes" data-isabs="false" visbl="pub"><a id="synchronized[T0](x$1:=&gt;T0):T0"></a><a id="synchronized[T0](=&gt;T0):T0"></a> <span class="permalink"><a href="../parsley/ExpressionParser$$Prefixes.html#synchronized[T0](x$1:=&gt;T0):T0" title="Permalink"><i class="material-icons"></i></a></span> <span class="modifier_kind"><span class="modifier">final </span> <span class="kind">def</span></span> <span class="symbol"><span class="name">synchronized</span><span class="tparams">[<span name="T0">T0</span>]</span><span class="params">(<span name="arg0">arg0: =&gt; <span name="java.lang.AnyRef.synchronized.T0" class="extype">T0</span></span>)</span><span class="result">: <span name="java.lang.AnyRef.synchronized.T0" class="extype">T0</span></span></span><div class="fullcomment"><dl class="attributes block"><dt>Definition Classes</dt><dd>AnyRef</dd></dl></div></li><li class="indented0 " name="scala.AnyRef#wait" group="Ungrouped" fullComment="yes" data-isabs="false" visbl="pub"><a id="wait(x$1:Long,x$2:Int):Unit"></a><a id="wait(Long,Int):Unit"></a> <span class="permalink"><a href="../parsley/ExpressionParser$$Prefixes.html#wait(x$1:Long,x$2:Int):Unit" title="Permalink"><i class="material-icons"></i></a></span> <span class="modifier_kind"><span class="modifier">final </span> <span class="kind">def</span></span> <span class="symbol"><span class="name">wait</span><span class="params">(<span name="arg0">arg0: <span name="scala.Long" class="extype">Long</span></span>, <span name="arg1">arg1: <span name="scala.Int" class="extype">Int</span></span>)</span><span class="result">: <span name="scala.Unit" class="extype">Unit</span></span></span><div class="fullcomment"><dl class="attributes block"><dt>Definition Classes</dt><dd>AnyRef</dd><dt>Annotations</dt><dd><span class="name">@throws</span><span class="args">(<span><span class="defval">classOf[java.lang.InterruptedException]</span></span>)</span> </dd></dl></div></li><li class="indented0 " name="scala.AnyRef#wait" group="Ungrouped" fullComment="yes" data-isabs="false" visbl="pub"><a id="wait(x$1:Long):Unit"></a><a id="wait(Long):Unit"></a> <span class="permalink"><a href="../parsley/ExpressionParser$$Prefixes.html#wait(x$1:Long):Unit" title="Permalink"><i class="material-icons"></i></a></span> <span class="modifier_kind"><span class="modifier">final </span> <span class="kind">def</span></span> <span class="symbol"><span class="name">wait</span><span class="params">(<span name="arg0">arg0: <span name="scala.Long" class="extype">Long</span></span>)</span><span class="result">: <span name="scala.Unit" class="extype">Unit</span></span></span><div class="fullcomment"><dl class="attributes block"><dt>Definition Classes</dt><dd>AnyRef</dd><dt>Annotations</dt><dd><span class="name">@throws</span><span class="args">(<span><span class="defval">classOf[java.lang.InterruptedException]</span></span>)</span> <span class="name">@native</span><span class="args">()</span> </dd></dl></div></li><li class="indented0 " name="scala.AnyRef#wait" group="Ungrouped" fullComment="yes" data-isabs="false" visbl="pub"><a id="wait():Unit"></a> <span class="permalink"><a href="../parsley/ExpressionParser$$Prefixes.html#wait():Unit" title="Permalink"><i class="material-icons"></i></a></span> <span class="modifier_kind"><span class="modifier">final </span> <span class="kind">def</span></span> <span class="symbol"><span class="name">wait</span><span class="params">()</span><span class="result">: <span name="scala.Unit" class="extype">Unit</span></span></span><div class="fullcomment"><dl class="attributes block"><dt>Definition Classes</dt><dd>AnyRef</dd><dt>Annotations</dt><dd><span class="name">@throws</span><span class="args">(<span><span class="defval">classOf[java.lang.InterruptedException]</span></span>)</span> </dd></dl></div></li><li class="indented0 " name="parsley.ExpressionParser.Prefixes#wrap" group="Ungrouped" fullComment="yes" data-isabs="false" visbl="pub"><a id="wrap:A=&gt;B"></a><a id="wrap:(A)=&gt;B"></a> <span class="permalink"><a href="../parsley/ExpressionParser$$Prefixes.html#wrap:A=&gt;B" title="Permalink"><i class="material-icons"></i></a></span> <span class="modifier_kind"><span class="modifier">implicit </span> <span class="kind">val</span></span> <span class="symbol"><span class="name">wrap</span><span class="result">: (<span name="parsley.ExpressionParser.Prefixes.A" class="extype">A</span>) =&gt; <span name="parsley.ExpressionParser.Prefixes.B" class="extype">B</span></span></span><div class="fullcomment"><dl class="attributes block"><dt>Definition Classes</dt><dd><a href="" name="parsley.ExpressionParser.Prefixes" id="parsley.ExpressionParser.Prefixes" class="extype">Prefixes</a> → <a href="ExpressionParser$$Ops.html" name="parsley.ExpressionParser.Ops" id="parsley.ExpressionParser.Ops" class="extype">Ops</a></dd></dl></div></li></ol></div><div class="values members"><h3>Deprecated Value Members</h3><ol><li class="indented0 " name="scala.AnyRef#finalize" group="Ungrouped" fullComment="yes" data-isabs="false" visbl="prt"><a id="finalize():Unit"></a> <span class="permalink"><a href="../parsley/ExpressionParser$$Prefixes.html#finalize():Unit" title="Permalink"><i class="material-icons"></i></a></span> <span class="modifier_kind"><span class="modifier"></span> <span class="kind">def</span></span> <span class="symbol"><span class="name deprecated" title="Deprecated: (Since version ) see corresponding Javadoc for more information.">finalize</span><span class="params">()</span><span class="result">: <span name="scala.Unit" class="extype">Unit</span></span></span><div class="fullcomment"><dl class="attributes block"><dt>Attributes</dt><dd>protected[<span name="java.lang" class="extype">lang</span>] </dd><dt>Definition Classes</dt><dd>AnyRef</dd><dt>Annotations</dt><dd><span class="name">@throws</span><span class="args">(<span><span class="symbol">classOf[java.lang.Throwable]</span></span>)</span> <span class="name">@Deprecated</span> <span class="name">@deprecated</span> </dd><dt>Deprecated</dt><dd class="cmt"><p><i>(Since version )</i> see corresponding Javadoc for more information.</p></dd></dl></div></li></ol></div></div><div id="inheritedMembers"><div name="java.io.Serializable" class="parent"><h3>Inherited from <span name="java.io.Serializable" class="extype">Serializable</span></h3></div><div name="scala.Product" class="parent"><h3>Inherited from <span name="scala.Product" class="extype">Product</span></h3></div><div name="scala.Equals" class="parent"><h3>Inherited from <span name="scala.Equals" class="extype">Equals</span></h3></div><div name="parsley.ExpressionParser.Ops" class="parent"><h3>Inherited from <a href="ExpressionParser$$Ops.html" name="parsley.ExpressionParser.Ops" id="parsley.ExpressionParser.Ops" class="extype">Ops</a>[<span name="parsley.ExpressionParser.Prefixes.A" class="extype">A</span>, <span name="parsley.ExpressionParser.Prefixes.B" class="extype">B</span>]</h3></div><div name="scala.AnyRef" class="parent"><h3>Inherited from <span name="scala.AnyRef" class="extype">AnyRef</span></h3></div><div name="scala.Any" class="parent"><h3>Inherited from <span name="scala.Any" class="extype">Any</span></h3></div></div><div id="groupedMembers"><div name="Ungrouped" class="group"><h3>Ungrouped</h3></div></div></div><div id="tooltip"></div><div id="footer"></div></body></div></div></div></body></html>