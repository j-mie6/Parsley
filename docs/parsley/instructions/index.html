--- conflicted
+++ resolved
@@ -1,211 +1,2 @@
-<<<<<<< HEAD
-<!DOCTYPE html ><html><head><meta http-equiv="X-UA-Compatible" content="IE=edge"/><meta content="width=device-width, initial-scale=1.0, maximum-scale=1.0, user-scalable=no" name="viewport"/><title>Parsley documentation  - parsley.instructions</title><meta content="Parsley documentation - parsley.instructions" name="description"/><meta content="Parsley documentation parsley.instructions" name="keywords"/><meta http-equiv="content-type" content="text/html; charset=UTF-8"/><link href="../../lib/index.css" media="screen" type="text/css" rel="stylesheet"/><link href="../../lib/template.css" media="screen" type="text/css" rel="stylesheet"/><link href="../../lib/print.css" media="print" type="text/css" rel="stylesheet"/><link href="../../lib/diagrams.css" media="screen" type="text/css" rel="stylesheet" id="diagrams-css"/><script type="text/javascript" src="../../lib/jquery.min.js"></script><script type="text/javascript" src="../../lib/index.js"></script><script type="text/javascript" src="../../index.js"></script><script type="text/javascript" src="../../lib/scheduler.js"></script><script type="text/javascript" src="../../lib/template.js"></script><script type="text/javascript">/* this variable can be used by the JS to determine the path to the root document */
-var toRoot = '../../';</script></head><body><div id="search"><span id="doc-title">Parsley documentation<span id="doc-version"></span></span> <span class="close-results"><span class="left">&lt;</span> Back</span><div id="textfilter"><span class="input"><input autocapitalize="none" placeholder="Search" id="index-input" type="text" accesskey="/"/><i class="clear material-icons"></i><i id="search-icon" class="material-icons"></i></span></div></div><div id="search-results"><div id="search-progress"><div id="progress-fill"></div></div><div id="results-content"><div id="entity-results"></div><div id="member-results"></div></div></div><div id="content-scroll-container" style="-webkit-overflow-scrolling: touch;"><div id="content-container" style="-webkit-overflow-scrolling: touch;"><div id="subpackage-spacer"><div id="packages"><h1>Packages</h1><ul><li class="indented0 " name="_root_.root" group="Ungrouped" fullComment="yes" data-isabs="false" visbl="pub"><a id="_root_"></a><a id="root:_root_"></a> <span class="permalink"><a href="../../index.html" title="Permalink"><i class="material-icons"></i></a></span> <span class="modifier_kind"><span class="modifier"></span> <span class="kind">package</span></span> <span class="symbol"><a href="../../index.html" title=""><span class="name">root</span></a></span><div class="fullcomment"><dl class="attributes block"><dt>Definition Classes</dt><dd><a href="../../index.html" name="_root_" id="_root_" class="extype">root</a></dd></dl></div></li><li class="indented1 " name="_root_.parsley" group="Ungrouped" fullComment="yes" data-isabs="false" visbl="pub"><a id="parsley"></a><a id="parsley:parsley"></a> <span class="permalink"><a href="../../parsley/index.html" title="Permalink"><i class="material-icons"></i></a></span> <span class="modifier_kind"><span class="modifier"></span> <span class="kind">package</span></span> <span class="symbol"><a href="../index.html" title=""><span class="name">parsley</span></a></span><div class="fullcomment"><dl class="attributes block"><dt>Definition Classes</dt><dd><a href="../../index.html" name="_root_" id="_root_" class="extype">root</a></dd></dl></div></li><li class="indented2 current" name="parsley.instructions" group="Ungrouped" fullComment="yes" data-isabs="false" visbl="pub"><a id="instructions"></a><a id="instructions:instructions"></a> <span class="permalink"><a href="../../parsley/instructions/index.html" title="Permalink"><i class="material-icons"></i></a></span> <span class="modifier_kind"><span class="modifier"></span> <span class="kind">package</span></span> <span class="symbol"><span class="name">instructions</span></span><div class="fullcomment"><dl class="attributes block"><dt>Definition Classes</dt><dd><a href="../index.html" name="parsley" id="parsley" class="extype">parsley</a></dd></dl></div></li><li class="current-entities indented2"><span class="separator"></span> <a href="Context.html" title="" class="class"></a><a href="Context.html" title="">Context</a></li></ul></div></div><div id="content"><body class="package value"><div id="definition"><div class="big-circle package">p</div><p id="owner"><a href="../index.html" name="parsley" id="parsley" class="extype">parsley</a></p><h1>instructions<span class="permalink"><a href="../../parsley/instructions/index.html" title="Permalink"><i class="material-icons"></i></a></span></h1></div><h4 id="signature" class="signature"><span class="modifier_kind"><span class="modifier"></span> <span class="kind">package</span></span> <span class="symbol"><span class="name">instructions</span></span></h4><div id="comment" class="fullcommenttop"><div class="toggleContainer"><div class="toggle block"><span>Linear Supertypes</span><div class="superTypes hiddenContent"><span name="scala.AnyRef" class="extype">AnyRef</span>, <span name="scala.Any" class="extype">Any</span></div></div></div></div><div id="template"><div id="allMembers"><div id="types" class="types members"><h3>Type Members</h3><ol><li class="indented0 " name="parsley.instructions.Context" group="Ungrouped" fullComment="no" data-isabs="false" visbl="pub"><a id="ContextextendsAnyRef"></a><a id="Context:Context"></a> <span class="permalink"><a href="../../parsley/instructions/Context.html" title="Permalink"><i class="material-icons"></i></a></span> <span class="modifier_kind"><span class="modifier">final </span> <span class="kind">class</span></span> <span class="symbol"><a href="Context.html" title=""><span class="name">Context</span></a><span class="result"> extends <span name="scala.AnyRef" class="extype">AnyRef</span></span></span></li></ol></div></div><div id="inheritedMembers"><div name="scala.AnyRef" class="parent"><h3>Inherited from <span name="scala.AnyRef" class="extype">AnyRef</span></h3></div><div name="scala.Any" class="parent"><h3>Inherited from <span name="scala.Any" class="extype">Any</span></h3></div></div><div id="groupedMembers"><div name="Ungrouped" class="group"><h3>Ungrouped</h3></div></div></div><div id="tooltip"></div><div id="footer"></div></body></div></div></div></body></html>
-=======
-<!DOCTYPE html >
-<html>
-        <head>
-          <meta http-equiv="X-UA-Compatible" content="IE=edge" />
-          <meta name="viewport" content="width=device-width, initial-scale=1.0, maximum-scale=1.0, user-scalable=no" />
-          <title></title>
-          <meta name="description" content="" />
-          <meta name="keywords" content="" />
-          <meta http-equiv="content-type" content="text/html; charset=UTF-8" />
-          
-      
-      <link href="../../lib/index.css" media="screen" type="text/css" rel="stylesheet" />
-      <link href="../../lib/template.css" media="screen" type="text/css" rel="stylesheet" />
-      <link href="../../lib/diagrams.css" media="screen" type="text/css" rel="stylesheet" id="diagrams-css" />
-      <script type="text/javascript" src="../../lib/jquery.min.js"></script>
-      <script type="text/javascript" src="../../lib/jquery.panzoom.min.js"></script>
-      <script type="text/javascript" src="../../lib/jquery.mousewheel.min.js"></script>
-      <script type="text/javascript" src="../../lib/index.js"></script>
-      <script type="text/javascript" src="../../index.js"></script>
-      <script type="text/javascript" src="../../lib/scheduler.js"></script>
-      <script type="text/javascript" src="../../lib/template.js"></script>
-      
-      <script type="text/javascript">
-        /* this variable can be used by the JS to determine the path to the root document */
-        var toRoot = '../../';
-      </script>
-    
-        </head>
-        <body>
-      <div id="search">
-        <span id="doc-title"><span id="doc-version"></span></span>
-        <span class="close-results"><span class="left">&lt;</span> Back</span>
-        <div id="textfilter">
-          <span class="input">
-            <input autocapitalize="none" placeholder="Search" id="index-input" type="text" accesskey="/" />
-            <i class="clear material-icons"></i>
-            <i id="search-icon" class="material-icons"></i>
-          </span>
-        </div>
-    </div>
-      <div id="search-results">
-        <div id="search-progress">
-          <div id="progress-fill"></div>
-        </div>
-        <div id="results-content">
-          <div id="entity-results"></div>
-          <div id="member-results"></div>
-        </div>
-      </div>
-      <div id="content-scroll-container" style="-webkit-overflow-scrolling: touch;">
-        <div id="content-container" style="-webkit-overflow-scrolling: touch;">
-          <div id="subpackage-spacer">
-            <div id="packages">
-              <h1>Packages</h1>
-              <ul>
-                <li name="_root_.root" visbl="pub" class="indented0 " data-isabs="false" fullComment="yes" group="Ungrouped">
-      <a id="_root_"></a><a id="root:_root_"></a>
-      <span class="permalink">
-      <a href="../../index.html" title="Permalink">
-        <i class="material-icons"></i>
-      </a>
-    </span>
-      <span class="modifier_kind">
-        <span class="modifier"></span>
-        <span class="kind">package</span>
-      </span>
-      <span class="symbol">
-        <a title="" href="../../index.html"><span class="name">root</span></a>
-      </span>
-      
-      <div class="fullcomment"><dl class="attributes block"> <dt>Definition Classes</dt><dd><a href="../../index.html" class="extype" name="_root_">root</a></dd></dl></div>
-    </li><li name="_root_.parsley" visbl="pub" class="indented1 " data-isabs="false" fullComment="yes" group="Ungrouped">
-      <a id="parsley"></a><a id="parsley:parsley"></a>
-      <span class="permalink">
-      <a href="../../parsley/index.html" title="Permalink">
-        <i class="material-icons"></i>
-      </a>
-    </span>
-      <span class="modifier_kind">
-        <span class="modifier"></span>
-        <span class="kind">package</span>
-      </span>
-      <span class="symbol">
-        <a title="" href="../index.html"><span class="name">parsley</span></a>
-      </span>
-      
-      <div class="fullcomment"><dl class="attributes block"> <dt>Definition Classes</dt><dd><a href="../../index.html" class="extype" name="_root_">root</a></dd></dl></div>
-    </li><li name="parsley.instructions" visbl="pub" class="indented2 current" data-isabs="false" fullComment="yes" group="Ungrouped">
-      <a id="instructions"></a><a id="instructions:instructions"></a>
-      <span class="permalink">
-      <a href="../../parsley/instructions/index.html" title="Permalink">
-        <i class="material-icons"></i>
-      </a>
-    </span>
-      <span class="modifier_kind">
-        <span class="modifier"></span>
-        <span class="kind">package</span>
-      </span>
-      <span class="symbol">
-        <span class="name">instructions</span>
-      </span>
-      
-      <div class="fullcomment"><dl class="attributes block"> <dt>Definition Classes</dt><dd><a href="../index.html" class="extype" name="parsley">parsley</a></dd></dl></div>
-    </li><li class="current-entities indented2">
-                        <span class="separator"></span>
-                        <a class="class" href="Context.html" title=""></a>
-                        <a href="Context.html" title="">Context</a>
-                      </li>
-              </ul>
-            </div>
-          </div>
-          <div id="content">
-            <body class="package value">
-      <div id="definition">
-        <div class="big-circle package">p</div>
-        <p id="owner"><a href="../index.html" class="extype" name="parsley">parsley</a></p>
-        <h1>instructions<span class="permalink">
-      <a href="../../parsley/instructions/index.html" title="Permalink">
-        <i class="material-icons"></i>
-      </a>
-    </span></h1>
-        
-      </div>
-
-      <h4 id="signature" class="signature">
-      <span class="modifier_kind">
-        <span class="modifier"></span>
-        <span class="kind">package</span>
-      </span>
-      <span class="symbol">
-        <span class="name">instructions</span>
-      </span>
-      </h4>
-
-      
-          <div id="comment" class="fullcommenttop"><div class="toggleContainer block">
-          <span class="toggle">
-            Linear Supertypes
-          </span>
-          <div class="superTypes hiddenContent"><span class="extype" name="scala.AnyRef">AnyRef</span>, <span class="extype" name="scala.Any">Any</span></div>
-        </div></div>
-        
-
-      
-
-      <div id="template">
-        <div id="allMembers">
-        
-
-        <div id="types" class="types members">
-              <h3>Type Members</h3>
-              <ol><li name="parsley.instructions.Context" visbl="pub" class="indented0 " data-isabs="false" fullComment="no" group="Ungrouped">
-      <a id="ContextextendsAnyRef"></a><a id="Context:Context"></a>
-      <span class="permalink">
-      <a href="../../parsley/instructions/Context.html" title="Permalink">
-        <i class="material-icons"></i>
-      </a>
-    </span>
-      <span class="modifier_kind">
-        <span class="modifier">final </span>
-        <span class="kind">class</span>
-      </span>
-      <span class="symbol">
-        <a title="" href="Context.html"><span class="name">Context</span></a><span class="result"> extends <span class="extype" name="scala.AnyRef">AnyRef</span></span>
-      </span>
-      
-      
-    </li></ol>
-            </div>
-
-        
-
-        
-
-        
-
-        
-        </div>
-
-        <div id="inheritedMembers">
-        <div class="parent" name="scala.AnyRef">
-              <h3>Inherited from <span class="extype" name="scala.AnyRef">AnyRef</span></h3>
-            </div><div class="parent" name="scala.Any">
-              <h3>Inherited from <span class="extype" name="scala.Any">Any</span></h3>
-            </div>
-        
-        </div>
-
-        <div id="groupedMembers">
-        <div class="group" name="Ungrouped">
-              <h3>Ungrouped</h3>
-              
-            </div>
-        </div>
-
-      </div>
-
-      <div id="tooltip"></div>
-
-      <div id="footer">  </div>
-    </body>
-          </div>
-        </div>
-      </div>
-    </body>
-      </html>
->>>>>>> d5450a3c
+<!DOCTYPE html ><html><head><meta http-equiv="X-UA-Compatible" content="IE=edge"/><meta content="width=device-width, initial-scale=1.0, maximum-scale=1.0, user-scalable=no" name="viewport"/><title></title><meta content="" name="description"/><meta content="" name="keywords"/><meta http-equiv="content-type" content="text/html; charset=UTF-8"/><link href="../../lib/index.css" media="screen" type="text/css" rel="stylesheet"/><link href="../../lib/template.css" media="screen" type="text/css" rel="stylesheet"/><link href="../../lib/print.css" media="print" type="text/css" rel="stylesheet"/><link href="../../lib/diagrams.css" media="screen" type="text/css" rel="stylesheet" id="diagrams-css"/><script type="text/javascript" src="../../lib/jquery.min.js"></script><script type="text/javascript" src="../../lib/index.js"></script><script type="text/javascript" src="../../index.js"></script><script type="text/javascript" src="../../lib/scheduler.js"></script><script type="text/javascript" src="../../lib/template.js"></script><script type="text/javascript">/* this variable can be used by the JS to determine the path to the root document */
+var toRoot = '../../';</script></head><body><div id="search"><span id="doc-title"><span id="doc-version"></span></span> <span class="close-results"><span class="left">&lt;</span> Back</span><div id="textfilter"><span class="input"><input autocapitalize="none" placeholder="Search" id="index-input" type="text" accesskey="/"/><i class="clear material-icons"></i><i id="search-icon" class="material-icons"></i></span></div></div><div id="search-results"><div id="search-progress"><div id="progress-fill"></div></div><div id="results-content"><div id="entity-results"></div><div id="member-results"></div></div></div><div id="content-scroll-container" style="-webkit-overflow-scrolling: touch;"><div id="content-container" style="-webkit-overflow-scrolling: touch;"><div id="subpackage-spacer"><div id="packages"><h1>Packages</h1><ul><li class="indented0 " name="_root_.root" group="Ungrouped" fullComment="yes" data-isabs="false" visbl="pub"><a id="_root_"></a><a id="root:_root_"></a> <span class="permalink"><a href="../../index.html" title="Permalink"><i class="material-icons"></i></a></span> <span class="modifier_kind"><span class="modifier"></span> <span class="kind">package</span></span> <span class="symbol"><a href="../../index.html" title=""><span class="name">root</span></a></span><div class="fullcomment"><dl class="attributes block"><dt>Definition Classes</dt><dd><a href="../../index.html" name="_root_" id="_root_" class="extype">root</a></dd></dl></div></li><li class="indented1 " name="_root_.parsley" group="Ungrouped" fullComment="yes" data-isabs="false" visbl="pub"><a id="parsley"></a><a id="parsley:parsley"></a> <span class="permalink"><a href="../../parsley/index.html" title="Permalink"><i class="material-icons"></i></a></span> <span class="modifier_kind"><span class="modifier"></span> <span class="kind">package</span></span> <span class="symbol"><a href="../index.html" title=""><span class="name">parsley</span></a></span><div class="fullcomment"><dl class="attributes block"><dt>Definition Classes</dt><dd><a href="../../index.html" name="_root_" id="_root_" class="extype">root</a></dd></dl></div></li><li class="indented2 current" name="parsley.instructions" group="Ungrouped" fullComment="yes" data-isabs="false" visbl="pub"><a id="instructions"></a><a id="instructions:instructions"></a> <span class="permalink"><a href="../../parsley/instructions/index.html" title="Permalink"><i class="material-icons"></i></a></span> <span class="modifier_kind"><span class="modifier"></span> <span class="kind">package</span></span> <span class="symbol"><span class="name">instructions</span></span><div class="fullcomment"><dl class="attributes block"><dt>Definition Classes</dt><dd><a href="../index.html" name="parsley" id="parsley" class="extype">parsley</a></dd></dl></div></li><li class="current-entities indented2"><span class="separator"></span> <a href="Context.html" title="" class="class"></a><a href="Context.html" title="">Context</a></li></ul></div></div><div id="content"><body class="package value"><div id="definition"><div class="big-circle package">p</div><p id="owner"><a href="../index.html" name="parsley" id="parsley" class="extype">parsley</a></p><h1>instructions<span class="permalink"><a href="../../parsley/instructions/index.html" title="Permalink"><i class="material-icons"></i></a></span></h1></div><h4 id="signature" class="signature"><span class="modifier_kind"><span class="modifier"></span> <span class="kind">package</span></span> <span class="symbol"><span class="name">instructions</span></span></h4><div id="comment" class="fullcommenttop"><div class="toggleContainer"><div class="toggle block"><span>Linear Supertypes</span><div class="superTypes hiddenContent"><span name="scala.AnyRef" class="extype">AnyRef</span>, <span name="scala.Any" class="extype">Any</span></div></div></div></div><div id="template"><div id="allMembers"><div id="types" class="types members"><h3>Type Members</h3><ol><li class="indented0 " name="parsley.instructions.Context" group="Ungrouped" fullComment="no" data-isabs="false" visbl="pub"><a id="ContextextendsAnyRef"></a><a id="Context:Context"></a> <span class="permalink"><a href="../../parsley/instructions/Context.html" title="Permalink"><i class="material-icons"></i></a></span> <span class="modifier_kind"><span class="modifier">final </span> <span class="kind">class</span></span> <span class="symbol"><a href="Context.html" title=""><span class="name">Context</span></a><span class="result"> extends <span name="scala.AnyRef" class="extype">AnyRef</span></span></span></li></ol></div></div><div id="inheritedMembers"><div name="scala.AnyRef" class="parent"><h3>Inherited from <span name="scala.AnyRef" class="extype">AnyRef</span></h3></div><div name="scala.Any" class="parent"><h3>Inherited from <span name="scala.Any" class="extype">Any</span></h3></div></div><div id="groupedMembers"><div name="Ungrouped" class="group"><h3>Ungrouped</h3></div></div></div><div id="tooltip"></div><div id="footer"></div></body></div></div></div></body></html>