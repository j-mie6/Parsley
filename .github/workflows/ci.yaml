--- conflicted
+++ resolved
@@ -60,13 +60,13 @@
     needs: validate
     name: Test Coverage
     # Temp: Also run on pull requests when validate is skipped, due to codeclimate/coverage being a required check
-<<<<<<< HEAD
+#<<<<<<< devops-logging
     if: always()
-=======
-    if: |
-      github.ref == 'refs/heads/master' && (needs.validate.result == 'success' || needs.validate.result == 'skipped') ||
-      github.event_name == 'pull_request' && (needs.validate.result == 'success' || needs.validate.result == 'skipped')
->>>>>>> 0e0de1e0
+#=======
+#    if: |
+#      github.ref == 'refs/heads/master' && (needs.validate.result == 'success' || needs.validate.result == 'skipped') ||
+#      github.event_name == 'pull_request' && (needs.validate.result == 'success' || needs.validate.result == 'skipped')
+#>>>>>>> master
     runs-on: ubuntu-20.04
     steps:
       - run: |
