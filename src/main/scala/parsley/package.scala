import parsley.internal.instructions.Context
import parsley.unsafe.FastRun

import scala.annotation.implicitAmbiguous
import scala.language.implicitConversions

package object parsley
{
    // $COVERAGE-OFF$
<<<<<<< HEAD
    // Public API
    /** This method is responsible for actually executing parsers. Given a `Parsley[A]` and an input
      * string, will parse the string with the parser. The result is either a `Success` or a `Failure`.
      * @param p The parser to run
      * @param input The input to run against
      * @tparam A The type of the result of parsing
      * @return Either a success with a value of type `A` or a failure with error message
      */
    @deprecated("Use p.runParser instead", "parsley-1.5.1")
    def runParser[A](p: Parsley[A], input: String): Result[A] = p.runParser(input.toCharArray)
    /** This method is responsible for actually executing parsers. Given a `Parsley[A]` and an input
      * array, will parse the string with the parser. The result is either a `Success` or a `Failure`.
      * @param p The parser to run
      * @param input The input to run against
      * @tparam A The type of the result of parsing
      * @return Either a success with a value of type `A` or a failure with error message
      */
    @deprecated("Use p.runParser instead", "parsley-1.5.1")
    def runParser[A](p: Parsley[A], input: Array[Char]): Result[A] = p.runParser(input)
    /** This method is responsible for actually executing parsers. Given a `Parsley[A]` and an input
      * string, will parse the string with the parser. The result is either a `Success` or a `Failure`.
      * @param p The parser to run
      * @param input The input to run against
      * @param ctx The provided context from the user
      * @tparam A The type of the result of parsing
      * @return Either a success with a value of type `A` or a failure with error message
      */
    @deprecated("The ability to provide a context to a threadsafe parser is pointless", "parsley-1.5.1")
    def runParser[A](p: Parsley[A], input: String, ctx: Context): Result[A] = runParser(p, input.toCharArray, ctx)
    /** This method is responsible for actually executing parsers. Given a `Parsley[A]` and an input
      * array, will parse the string with the parser. The result is either a `Success` or a `Failure`.
      * @param p The parser to run
      * @param input The input to run against
      * @param ctx The provided context from the user
      * @tparam A The type of the result of parsing
      * @return Either a success with a value of type `A` or a failure with error message
      */
      @deprecated("The ability to provide a context to a threadsafe parser is pointless", "parsley-1.5.1")
    def runParser[A](p: Parsley[A], input: Array[Char], ctx: Context): Result[A] = ctx(p.internal.threadSafeInstrs, input).runParser()

    // Public API - With context reuse
    /** This method allows you to run a parser with a cached context, which improves performance.
     *  If no implicit context can be found, the parsley default context is used. This will
     *  cause issues with multi-threaded execution of parsers. In order to mitigate these issues,
     *  each thread should request its own context with `parsley.giveContext`. This value may be
     *  implicit for convenience.*/
    @deprecated("parsley.unsafe.FastRun should be imported instead", "parsley-1.5.1")
    def runParserFastUnsafe[A](p: Parsley[A], input: String)(implicit ctx: Context = unsafe.internalCtx): Result[A] = {
        p.runParserFastUnsafe(input.toCharArray)
    }

    /**
      * This method allows you to run parsers in parallel in a thread-safe fashion. This is safer
      * than runParser in the case where the parser maintains internal states, but is otherwise
      * likely slower for serial executions of the same parser.
      */
    @deprecated("This is the default behaviour of runParser", "parsley-1.5.1")
    def runParserThreadSafe[A](p: Parsley[A], input: String, ctx: Context = unsafe.giveContext): Result[A] = runParser(p, input.toCharArray, ctx)

    /**
      * This function returns a fresh Context. Contexts are used by the parsers to store their state.
      * You should only need to use this if you are using `runParserFastUnsafe` and you need separate
      * execution contexts due to multi-threaded parsing.
      * @return A fresh execution context for parsers
      */
    @deprecated("parsley.unsafe.giveContext should be used instead", "parsley-1.5.1")
    def giveContext: Context = unsafe.giveContext
=======
    // TODO: Remove
    // From shapeless library :)
    private [parsley] trait =!=[A, B]
    implicit def neq[A, B] : A =!= B = null
    @implicitAmbiguous("Must specify the type for get operation; S cannot be Nothing")
    implicit def neqAmbig1[A] : A =!= A = null
    implicit def neqAmbig2[A] : A =!= A = null
>>>>>>> c5749e2b
    // $COVERAGE-ON$
}<|MERGE_RESOLUTION|>--- conflicted
+++ resolved
@@ -7,82 +7,5 @@
 package object parsley
 {
     // $COVERAGE-OFF$
-<<<<<<< HEAD
-    // Public API
-    /** This method is responsible for actually executing parsers. Given a `Parsley[A]` and an input
-      * string, will parse the string with the parser. The result is either a `Success` or a `Failure`.
-      * @param p The parser to run
-      * @param input The input to run against
-      * @tparam A The type of the result of parsing
-      * @return Either a success with a value of type `A` or a failure with error message
-      */
-    @deprecated("Use p.runParser instead", "parsley-1.5.1")
-    def runParser[A](p: Parsley[A], input: String): Result[A] = p.runParser(input.toCharArray)
-    /** This method is responsible for actually executing parsers. Given a `Parsley[A]` and an input
-      * array, will parse the string with the parser. The result is either a `Success` or a `Failure`.
-      * @param p The parser to run
-      * @param input The input to run against
-      * @tparam A The type of the result of parsing
-      * @return Either a success with a value of type `A` or a failure with error message
-      */
-    @deprecated("Use p.runParser instead", "parsley-1.5.1")
-    def runParser[A](p: Parsley[A], input: Array[Char]): Result[A] = p.runParser(input)
-    /** This method is responsible for actually executing parsers. Given a `Parsley[A]` and an input
-      * string, will parse the string with the parser. The result is either a `Success` or a `Failure`.
-      * @param p The parser to run
-      * @param input The input to run against
-      * @param ctx The provided context from the user
-      * @tparam A The type of the result of parsing
-      * @return Either a success with a value of type `A` or a failure with error message
-      */
-    @deprecated("The ability to provide a context to a threadsafe parser is pointless", "parsley-1.5.1")
-    def runParser[A](p: Parsley[A], input: String, ctx: Context): Result[A] = runParser(p, input.toCharArray, ctx)
-    /** This method is responsible for actually executing parsers. Given a `Parsley[A]` and an input
-      * array, will parse the string with the parser. The result is either a `Success` or a `Failure`.
-      * @param p The parser to run
-      * @param input The input to run against
-      * @param ctx The provided context from the user
-      * @tparam A The type of the result of parsing
-      * @return Either a success with a value of type `A` or a failure with error message
-      */
-      @deprecated("The ability to provide a context to a threadsafe parser is pointless", "parsley-1.5.1")
-    def runParser[A](p: Parsley[A], input: Array[Char], ctx: Context): Result[A] = ctx(p.internal.threadSafeInstrs, input).runParser()
-
-    // Public API - With context reuse
-    /** This method allows you to run a parser with a cached context, which improves performance.
-     *  If no implicit context can be found, the parsley default context is used. This will
-     *  cause issues with multi-threaded execution of parsers. In order to mitigate these issues,
-     *  each thread should request its own context with `parsley.giveContext`. This value may be
-     *  implicit for convenience.*/
-    @deprecated("parsley.unsafe.FastRun should be imported instead", "parsley-1.5.1")
-    def runParserFastUnsafe[A](p: Parsley[A], input: String)(implicit ctx: Context = unsafe.internalCtx): Result[A] = {
-        p.runParserFastUnsafe(input.toCharArray)
-    }
-
-    /**
-      * This method allows you to run parsers in parallel in a thread-safe fashion. This is safer
-      * than runParser in the case where the parser maintains internal states, but is otherwise
-      * likely slower for serial executions of the same parser.
-      */
-    @deprecated("This is the default behaviour of runParser", "parsley-1.5.1")
-    def runParserThreadSafe[A](p: Parsley[A], input: String, ctx: Context = unsafe.giveContext): Result[A] = runParser(p, input.toCharArray, ctx)
-
-    /**
-      * This function returns a fresh Context. Contexts are used by the parsers to store their state.
-      * You should only need to use this if you are using `runParserFastUnsafe` and you need separate
-      * execution contexts due to multi-threaded parsing.
-      * @return A fresh execution context for parsers
-      */
-    @deprecated("parsley.unsafe.giveContext should be used instead", "parsley-1.5.1")
-    def giveContext: Context = unsafe.giveContext
-=======
-    // TODO: Remove
-    // From shapeless library :)
-    private [parsley] trait =!=[A, B]
-    implicit def neq[A, B] : A =!= B = null
-    @implicitAmbiguous("Must specify the type for get operation; S cannot be Nothing")
-    implicit def neqAmbig1[A] : A =!= A = null
-    implicit def neqAmbig2[A] : A =!= A = null
->>>>>>> c5749e2b
     // $COVERAGE-ON$
 }