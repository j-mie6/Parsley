package parsley

<<<<<<< HEAD
=======
import parsley.Parsley.{LazyParsley, empty}
>>>>>>> 13f2d25b
import parsley.combinator.skipMany
import parsley.implicits.character.charLift
import parsley.internal.deepembedding
import parsley.errors.combinator.ErrorMethods

import scala.annotation.switch
import scala.language.implicitConversions
import scala.collection.immutable.NumericRange

/** This module contains many parsers to do with reading one or more characters. Almost every parser will need something from this module.
  * @since 2.2.0
  */
object character
{
    /** Reads a character from the input stream and returns it, else fails if the character is not found at the head
      * of the stream.
      * @param c The character to search for
      * @return `c` if it can be found at the head of the input
      */
    def char(c: Char): Parsley[Char] = new Parsley(new deepembedding.CharTok(c, None))

    /** Reads a character from the head of the input stream if and only if it satisfies the given predicate. Else it
      * fails without consuming the character.
      * @param f The function to test the character on
      * @return `c` if `f(c)` is true.
      */
    def satisfy(f: Char => Boolean): Parsley[Char] = new Parsley(new deepembedding.Satisfy(f, None))

    /** Reads a string from the input stream and returns it, else fails if the string is not found at the head
      * of the stream.
      * @param s The string to match against
      * @return `s` if it can be found at the head of the input
      */
    def string(s: String): Parsley[String] = new Parsley(new deepembedding.StringTok(s, None))

    /**`oneOf(cs)` succeeds if the current character is in the supplied set of characters `cs`.
      * Returns the parsed character. See also `satisfy`.*/
    def oneOf(cs: Set[Char]): Parsley[Char] = cs.size match {
        case 0 => empty
        case 1 => char(cs.head)
        case _ => satisfy(cs.contains).label {
            val Some(label) = parsley.errors.helpers.combineAsList(cs.map(renderChar).toList)
            s"one of $label"
        }
    }

    /**`oneOf(cs)` succeeds if the current character is in the supplied sequence of characters `cs`.
      * Returns the parsed character. See also `satisfy`.*/
    def oneOf(cs: Char*): Parsley[Char] = oneOf(cs.toSet)

    /**`oneOf(cs)` succeeds if the current character is in the supplied sequence of characters `cs`.
      * Returns the parsed character. See also `satisfy`.*/
    def oneOf(cs: NumericRange[Char]): Parsley[Char] = cs.size match {
        case 0 => empty
        case 1 => char(cs.head)
        case _ if Math.abs(cs(0).toInt - cs(1).toInt) == 1 => satisfy(cs.contains).label {
            s"one of ${renderChar(cs.min)} to ${renderChar(cs.max)}"
        }
        case _ => satisfy(cs.contains)
    }

    /**As the dual of `oneOf`, `noneOf(cs)` succeeds if the current character is not in the supplied
      * set of characters `cs`. Returns the parsed character.*/
    def noneOf(cs: Set[Char]): Parsley[Char] = cs.size match {
        case 0 => anyChar
        case 1 => satisfy(cs.head != _).label(s"anything except ${renderChar(cs.head)}")
        case _ => satisfy(!cs.contains(_)).label {
            val Some(label) = parsley.errors.helpers.combineAsList(cs.map(renderChar).toList)
            s"anything except $label"
        }
    }

    /**As the dual of `oneOf`, `noneOf(cs)` succeeds if the current character is not in the supplied
      * sequence of characters `cs`. Returns the parsed character.*/
    def noneOf(cs: Char*): Parsley[Char] = noneOf(cs.toSet)

<<<<<<< HEAD
    /**The parser `item` accepts any kind of character. Returns the accepted character.*/
    val item: Parsley[Char] = satisfy(_ => true).label("any character")
=======
    /**As the dual of `oneOf`, `noneOf(cs)` succeeds if the current character is not in the supplied
      * sequence of characters `cs`. Returns the parsed character.*/
    def noneOf(cs: NumericRange[Char]): Parsley[Char] = cs.size match {
        case 0 => anyChar
        case 1 => satisfy(cs.head != _).label(s"anything except ${renderChar(cs.head)}")
        case _ if Math.abs(cs(0).toInt - cs(1).toInt) == 1 => satisfy(!cs.contains(_)).label {
            s"anything outside of ${renderChar(cs.min)} to ${renderChar(cs.max)}"
        }
        case _ => satisfy(!cs.contains(_))
    }

    /**The parser `anyChar` accepts any kind of character. Returns the accepted character.*/
    val anyChar: Parsley[Char] = satisfy(_ => true).label("any character")
>>>>>>> 13f2d25b

    /**Parses a whitespace character (either ' ' or '\t'). Returns the parsed character.*/
    val space: Parsley[Char] = satisfy(isSpace).label("space/tab")

    /**Skips zero or more whitespace characters. See also `skipMany`. Uses space.*/
    val spaces: Parsley[Unit] = skipMany(space)

    /**Parses a whitespace character (' ', '\t', '\n', '\r', '\f', '\v'). Returns the parsed character.*/
    val whitespace: Parsley[Char] = satisfy(isWhitespace).label("whitespace")

    /**Skips zero or more whitespace characters. See also `skipMany`. Uses whitespace.*/
    val whitespaces: Parsley[Unit] = skipMany(whitespace)

    /**Parses a newline character ('\n'). Returns a newline character.*/
    val newline: Parsley[Char] = '\n'.label("newline")

    /**Parses a carriage return character '\r' followed by a newline character '\n', returns the newline character.*/
    val crlf: Parsley[Char] = '\r'.label("crlf newline") *> '\n'.label("end of crlf")

    /**Parses a CRLF or LF end-of-line. Returns a newline character ('\n').*/
    val endOfLine: Parsley[Char] = '\n'.label("end of line") <|> ('\r'.label("end of line") *> '\n'.label("end of crlf"))

    /**Parses a tab character ('\t'). Returns a tab character.*/
    val tab: Parsley[Char] = '\t'.label("tab")

    /**Parses an upper case letter. Returns the parsed character.*/
    val upper: Parsley[Char] = satisfy(_.isUpper).label("uppercase letter")

    /**Parses a lower case letter. Returns the parsed character.*/
    val lower: Parsley[Char] = satisfy(_.isLower).label("lowercase letter")

    /**Parses a letter or digit. Returns the parsed character.*/
    val alphaNum: Parsley[Char] = satisfy(_.isLetterOrDigit).label("alpha-numeric character")

    /**Parses a letter. Returns the parsed character.*/
    val letter: Parsley[Char] = satisfy(_.isLetter).label("letter")

    /**Parses a digit. Returns the parsed character.*/
    val digit: Parsley[Char] = satisfy(_.isDigit).label("digit")

    /**Parses a hexadecimal digit. Returns the parsed character.*/
    val hexDigit: Parsley[Char] = satisfy(isHexDigit)

    /**Parses an octal digit. Returns the parsed character.*/
    val octDigit: Parsley[Char] = satisfy(isOctDigit).label("octal digit")

    // Functions
    /** Helper function, equivalent to the predicate used by whitespace. Useful for providing to LanguageDef */
    def isWhitespace(c: Char): Boolean = (c: @switch) match {
        case ' ' | '\t' | '\n' | '\r' | '\f' | '\u000b' => true
        case _ => false
    }

    /** Helper function, equivalent to the predicate used by hexDigit. Useful for providing to LanguageDef */
    def isHexDigit(c: Char): Boolean = (c: @switch) match {
        case '0' | '1' | '2' | '3' | '4' | '5' | '6' | '7' | '8' | '9'
             | 'a' | 'b' | 'c' | 'd' | 'e' | 'f'
             | 'A' | 'B' | 'C' | 'D' | 'E' | 'F' => true
        case _ => false
    }

    /** Helper function, equivalent to the predicate used by octDigit. Useful for providing to LanguageDef */
    def isOctDigit(c: Char): Boolean = c <= '7' && c >= '0'

    /** Helper function, equivalent to the predicate used by space. Useful for providing to LanguageDef */
    def isSpace(c: Char): Boolean = c == ' ' || c == '\t'

    // Sue me.
    private def renderChar(c: Char): String = parsley.errors.helpers.renderRawString(s"$c")
}<|MERGE_RESOLUTION|>--- conflicted
+++ resolved
@@ -1,9 +1,6 @@
 package parsley
 
-<<<<<<< HEAD
-=======
-import parsley.Parsley.{LazyParsley, empty}
->>>>>>> 13f2d25b
+import parsley.Parsley.empty
 import parsley.combinator.skipMany
 import parsley.implicits.character.charLift
 import parsley.internal.deepembedding
@@ -80,10 +77,6 @@
       * sequence of characters `cs`. Returns the parsed character.*/
     def noneOf(cs: Char*): Parsley[Char] = noneOf(cs.toSet)
 
-<<<<<<< HEAD
-    /**The parser `item` accepts any kind of character. Returns the accepted character.*/
-    val item: Parsley[Char] = satisfy(_ => true).label("any character")
-=======
     /**As the dual of `oneOf`, `noneOf(cs)` succeeds if the current character is not in the supplied
       * sequence of characters `cs`. Returns the parsed character.*/
     def noneOf(cs: NumericRange[Char]): Parsley[Char] = cs.size match {
@@ -95,9 +88,8 @@
         case _ => satisfy(!cs.contains(_))
     }
 
-    /**The parser `anyChar` accepts any kind of character. Returns the accepted character.*/
-    val anyChar: Parsley[Char] = satisfy(_ => true).label("any character")
->>>>>>> 13f2d25b
+    /**The parser `item` accepts any kind of character. Returns the accepted character.*/
+    val item: Parsley[Char] = satisfy(_ => true).label("any character")
 
     /**Parses a whitespace character (either ' ' or '\t'). Returns the parsed character.*/
     val space: Parsley[Char] = satisfy(isSpace).label("space/tab")
