package parsley

import scala.language.implicitConversions

<<<<<<< HEAD
/** This module contains the very useful debugging combinator, as well as breakpoints.
  *
  * @groupprio comb 0
  * @groupname comb Debug Combinator Extension Methods
  * @groupdesc comb
  *     These are the debugging combinators, which are enabled by bringing these implicit classes
  *     into scope.
  *
  * @groupprio break 10
  * @groupname break Breakpoints
  * @groupdesc break
  *     These can be used to control how the `debug` combinator operates: when a breakpoint is used
  *     it can halt the execution of the combinator and print out information about the parsers state.
  *
  * @groupprio ctrl 5
  * @groupname ctrl Debug Control
  * @groupdesc ctrl
  *     These methods can control how the debug mechanism functions in a general way.
  */
=======
import parsley.internal.deepembedding.frontend

/** This module contains the very useful debugging combinator, as well as breakpoints. */
>>>>>>> a010cc61
// $COVERAGE-OFF$
object debug {
    /** Base trait for breakpoints.
      *
      * @group break
      */
    sealed trait Breakpoint
    /** Indicates that no breaking should occur.
      *
      * @group break
      */
    case object NoBreak extends Breakpoint
    /** Break on entry to the combinator, require user input to advance.
      *
      * @group break
      */
    case object EntryBreak extends Breakpoint
    /** Break on exit to the combinator, require user input to advance.
      *
      * @group break
      */
    case object ExitBreak extends Breakpoint
    /** Break on both entry and exit to the combinator, require user input to advance in both cases.
      *
      * @group break
      */
    case object FullBreak extends Breakpoint

    private [parsley] var renderAscii = false
    /** This method can be used to disable the coloured debug output for terminals that don't support it.
      *
      * @group ctrl
      */
    def disableColourRendering(): Unit = renderAscii = true

    /** This class enables the `debug` combinator on parsers.
      *
      * This extension class operates on values that are convertible to parsers. It enables the use of
      * the `debug` combinator, which can be used to trace the execution through a parser.
      *
      * @constructor This constructor should not be called manually, it is designed to be used via Scala's implicit resolution.
      * @param p the value that this class is enabling methods on.
      * @param con a conversion that allows values convertible to parsers to be used.
      * @tparam P the type of base value that this class is used on (the conversion to `Parsley`) is summoned automatically.
      * @group comb
      */
    implicit class DebugCombinators[P, A](p: P)(implicit con: P => Parsley[A]) {
        /** This combinator allows this parser to be debugged by providing a trace through the execution.
          *
          * When this combinator is entered, it will print the name assigned to the parser,
          * as well as the current currenting input context for a few characters on either side.
          * This parser is then executed. If it succeeded, this combinator again reports the
          * name along with "`Good`" and the input context. If it failed, it reports the name
          * along with "`Bad`" and the input context.
          *
          * When breakpoints are used, the execution of the combinator will pause on either entry,
          * exit, or both. The parse is resumed by entering a newline on standard input. Breakpoints
          * will cause additional information about the internal state of the parser to be reported.
          *
          * @example {{{
          * scala> import parsley.debug.DebugCombinators, parsley.character.string, parsley.Parsley.attempt
          * scala> val abc = attempt(string("abc").debug("string abc")).debug("attempt")
          * scala> val abd = string("abd").debug("string abd")
          * scala> val p = (abc <|> abd).debug("or")
          * scala> p.parse("abd")
          * >or> (1, 1): abd•
          *              ^
          *   >attempt> (1, 1): abd•
          *                     ^
          *     >string abc> (1, 1): abd•
          *                          ^
          *     <string abc< (1, 3): abd• Fail
          *                            ^
          *   <attempt< (1, 1): abd• Fail
          *                     ^
          *   >string abd> (1, 1): abd•
          *                        ^
          *   <string abd< (1, 4): abd• Good
          *                           ^
          * <or< (1, 4): abd• Good
          *                 ^
          * val res0 = Success("abd")
          * }}}
          *
          * @param name The name to be assigned to this parser
          * @param break The breakpoint properties of this parser, defaults to NoBreak
          * @param coloured Whether to render with colour (default true: render colours)
          */
        def debug(name: String, break: Breakpoint = NoBreak, coloured: Boolean = true): Parsley[A] = {
            new Parsley(new frontend.Debug[A](con(p).internal, name, !coloured, break))
        }
    }
}
// $COVERAGE-ON$<|MERGE_RESOLUTION|>--- conflicted
+++ resolved
@@ -2,7 +2,8 @@
 
 import scala.language.implicitConversions
 
-<<<<<<< HEAD
+import parsley.internal.deepembedding.frontend
+
 /** This module contains the very useful debugging combinator, as well as breakpoints.
   *
   * @groupprio comb 0
@@ -22,11 +23,6 @@
   * @groupdesc ctrl
   *     These methods can control how the debug mechanism functions in a general way.
   */
-=======
-import parsley.internal.deepembedding.frontend
-
-/** This module contains the very useful debugging combinator, as well as breakpoints. */
->>>>>>> a010cc61
 // $COVERAGE-OFF$
 object debug {
     /** Base trait for breakpoints.
