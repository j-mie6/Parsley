package parsley

import parsley.character._
import parsley.Parsley._
import parsley.implicits.character.{charLift, stringLift}

import scala.language.implicitConversions

class CharTests extends ParsleyTest {
    def stringPositionCheck(initialCol: Int, str: String) =
        (string("." * initialCol) *> string(str) *> pos).parse("." * initialCol + str)

    "string" should "consume succeed if it is found at head" in {
        "abc".parse("abc") should not be a [Failure[_]]
    }
    it should "not consume input if it fails on first character" in {
        ("abc" <|> 'b').parse("b") should not be a [Failure[_]]
    }
    it should "consume input if it fails mid-string" in {
        ("abc" <|> "ab").parse("ab") shouldBe a [Failure[_]]
    }
    it should "not consume input if it fails mid-string when combined with attempt" in {
        (attempt("abc") <|> "ab").parse("ab") should not be a [Failure[_]]
    }
    it should "update positions correctly" in {
        stringPositionCheck(0, "abc") shouldBe Success((1, 4))
        stringPositionCheck(1, "\na") shouldBe Success((2, 2))
        stringPositionCheck(0, "a\t") shouldBe Success((1, 5))
        stringPositionCheck(0, "ab\t") shouldBe Success((1, 5))
        stringPositionCheck(0, "abc\t") shouldBe Success((1, 5))
        stringPositionCheck(0, "abcd\t") shouldBe Success((1, 9))
        stringPositionCheck(0, "\na\tb") shouldBe (Success((2, 6)))
        stringPositionCheck(2, "\t") shouldBe (Success((1, 5)))
    }
    it should "respect multiple tabs" in {
        stringPositionCheck(2, "\t\t") shouldBe (Success((1, 9)))
        stringPositionCheck(2, "\t\t\t") shouldBe (Success((1, 13)))
        stringPositionCheck(2, "\taaa\t") shouldBe (Success((1, 9)))
        stringPositionCheck(2, "\taa\taaa\t") shouldBe (Success((1, 13)))
        stringPositionCheck(2, "a\t\t") shouldBe (Success((1, 9)))
        stringPositionCheck(2, "aa\t") shouldBe (Success((1, 9)))
    }
<<<<<<< HEAD
    "item" should "accept any character" in {
        for (i <- 0 to 65535) item.parse(i.toChar.toString) should not be a [Failure[_]]
=======
    "anyChar" should "accept any character" in {
        val p = void(anyChar)
        p.force()
        for (i <- 0 to 65535) p.parse(i.toChar.toString) should not be a [Failure[_]]
>>>>>>> 13f2d25b
    }
    it should "fail if the input has run out, expecting any character" in {
        inside(item.parse("")) {
            case Failure(TestError((1, 1), VanillaError(unex, exs, rs))) =>
                unex should contain (EndOfInput)
                exs should contain only (Named("any character"))
                rs shouldBe empty
        }
    }

    "space" should "consume ' ' or '\t'" in {
        space.parse(" ") should not be a [Failure[_]]
        space.parse("\t") should not be a [Failure[_]]
    }
    it should "expect space/tab otherwise" in {
        for (i <- 0 to 65535; if i != ' ' && i != '\t') space.parse(i.toChar.toString) shouldBe a [Failure[_]]
    }

    "spaces" should "consume lots of spaces" in {
        (spaces *> 'a').parse(" \t" * 100 + 'a') should not be a [Failure[_]]
    }
    it should "never fail" in {
        (spaces *> 'a').parse("a") should not be a [Failure[_]]
    }

    "whitespace" should "consume any whitespace chars" in {
        (whitespaces *> 'a').parse(" \t\n\r\f\u000b" * 100 + 'a') should not be a [Failure[_]]
    }
    it should "fail otherwise" in {
        val cs = " \t\n\r\f\u000b".toSet
        for (i <- 0 to 65535; if !cs.contains(i.toChar)) whitespace.parse(i.toChar.toString) shouldBe a [Failure[_]]
    }

    "endOfLine" should "consume windows or unix line endings" in {
        endOfLine.parse("\n") should not be a [Failure[_]]
        endOfLine.parse("\r\n") should not be a [Failure[_]]
    }
    it should "fail otherwise" in {
        for (i <- 0 to 65535; if i != 10) endOfLine.parse(i.toChar.toString) shouldBe a [Failure[_]]
    }

    "upper" should "only accept uppercase characters" in {
        for (c <- 'A' to 'Z') upper.parse(c.toString) should not be a [Failure[_]]
    }
    it should "fail otherwise" in {
        for (c <- 'a' to 'z') upper.parse(c.toString) shouldBe a [Failure[_]]
    }

    "lower" should "only accept lowercase characters" in {
        for (c <- 'a' to 'z') lower.parse(c.toString) should not be a [Failure[_]]
    }
    it should "fail otherwise" in {
        for (c <- 'A' to 'Z') lower.parse(c.toString) shouldBe a [Failure[_]]
    }

    "digit parsers" should "accept the appropriate characters" in {
        for (c <- '0' to '9') {
            digit.parse(c.toString) should not be a [Failure[_]]
            hexDigit.parse(c.toString) should not be a [Failure[_]]
            if (c < '8') octDigit.parse(c.toString) should not be a [Failure[_]]
        }
        for (c <- 'a' to 'f') hexDigit.parse(c.toString) should not be a [Failure[_]]
        for (c <- 'A' to 'F') hexDigit.parse(c.toString) should not be a [Failure[_]]
    }
    they should "fail otherwise" in {
        for (c <- 'a' to 'f') {
            digit.parse(c.toString) shouldBe a [Failure[_]]
            octDigit.parse(c.toString) shouldBe a [Failure[_]]
        }
        for (c <- 'A' to 'F') {
            digit.parse(c.toString) shouldBe a [Failure[_]]
            octDigit.parse(c.toString) shouldBe a [Failure[_]]
        }
        octDigit.parse("8") shouldBe a [Failure[_]]
        octDigit.parse("9") shouldBe a [Failure[_]]
    }

    "oneOf" should "match any of the characters provided" in {
        val p = character.oneOf('a', 'b', 'c')
        val q = character.oneOf('a' to 'c')
        val r = character.oneOf('a' to 'd' by 2)
        p.parse("a") should not be a [Failure[_]]
        p.parse("b") should not be a [Failure[_]]
        p.parse("c") should not be a [Failure[_]]
        p.parse("d") shouldBe a [Failure[_]]
        q.parse("a") should not be a [Failure[_]]
        q.parse("b") should not be a [Failure[_]]
        q.parse("c") should not be a [Failure[_]]
        q.parse("d") shouldBe a [Failure[_]]
        r.parse("a") should not be a [Failure[_]]
        r.parse("b") shouldBe a [Failure[_]]
        r.parse("c") should not be a [Failure[_]]
        r.parse("d") shouldBe a [Failure[_]]
    }
    it should "always fail if provided no characters" in {
        val p = character.oneOf()
        val q = character.oneOf('0' until '0')
        p.parse("a") shouldBe a [Failure[_]]
        p.parse("\n") shouldBe a [Failure[_]]
        p.parse("0") shouldBe a [Failure[_]]
        q.parse("a") shouldBe a [Failure[_]]
        q.parse("\n") shouldBe a [Failure[_]]
        q.parse("0") shouldBe a [Failure[_]]
    }
    it should "work for single character ranges too" in {
        val p = character.oneOf('a')
        val q = character.oneOf('a' to 'a')
        p.parse("a") shouldBe a [Success[_]]
        p.parse("\n") shouldBe a [Failure[_]]
        p.parse("b") shouldBe a [Failure[_]]
        q.parse("a") shouldBe a [Success[_]]
        q.parse("\n") shouldBe a [Failure[_]]
        q.parse("b") shouldBe a [Failure[_]]
    }

    "noneOf" should "match none of the characters provided" in {
        val p = character.noneOf('a', 'b', 'c')
        val q = character.noneOf('a' to 'c')
        val r = character.noneOf('a' to 'd' by 2)
        p.parse("a") shouldBe a [Failure[_]]
        p.parse("b") shouldBe a [Failure[_]]
        p.parse("c") shouldBe a [Failure[_]]
        p.parse("d") should not be a [Failure[_]]
        q.parse("a") shouldBe a [Failure[_]]
        q.parse("b") shouldBe a [Failure[_]]
        q.parse("c") shouldBe a [Failure[_]]
        q.parse("d") should not be a [Failure[_]]
        r.parse("a") shouldBe a [Failure[_]]
        r.parse("b") should not be a [Failure[_]]
        r.parse("c") shouldBe a [Failure[_]]
        r.parse("d") should not be a [Failure[_]]
    }
    it should "match anything if provided no characters" in {
        val p = character.noneOf()
        val q = character.noneOf('0' until '0')
        p.parse("a") shouldBe a [Success[_]]
        p.parse("\n") shouldBe a [Success[_]]
        p.parse("0") shouldBe a [Success[_]]
        q.parse("a") shouldBe a [Success[_]]
        q.parse("\n") shouldBe a [Success[_]]
        q.parse("0") shouldBe a [Success[_]]
    }
    it should "work for single character ranges too" in {
        val p = character.noneOf('a')
        val q = character.noneOf('a' to 'a')
        p.parse("a") shouldBe a [Failure[_]]
        p.parse("\n") shouldBe a [Success[_]]
        p.parse("b") shouldBe a [Success[_]]
        q.parse("a") shouldBe a [Failure[_]]
        q.parse("\n") shouldBe a [Success[_]]
        q.parse("b") shouldBe a [Success[_]]
    }
}<|MERGE_RESOLUTION|>--- conflicted
+++ resolved
@@ -40,15 +40,8 @@
         stringPositionCheck(2, "a\t\t") shouldBe (Success((1, 9)))
         stringPositionCheck(2, "aa\t") shouldBe (Success((1, 9)))
     }
-<<<<<<< HEAD
     "item" should "accept any character" in {
         for (i <- 0 to 65535) item.parse(i.toChar.toString) should not be a [Failure[_]]
-=======
-    "anyChar" should "accept any character" in {
-        val p = void(anyChar)
-        p.force()
-        for (i <- 0 to 65535) p.parse(i.toChar.toString) should not be a [Failure[_]]
->>>>>>> 13f2d25b
     }
     it should "fail if the input has run out, expecting any character" in {
         inside(item.parse("")) {
