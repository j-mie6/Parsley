package parsley

import parsley.ContOps._
import parsley.DeepToken._
import parsley.instructions._

import scala.annotation.tailrec
import scala.collection.mutable
import scala.language.{existentials, higherKinds, reflectiveCalls}
    
// User API
object Parsley
{
    implicit final class LazyParsley[P, +A](p: =>P)(implicit con: P => Parsley[A])
    {
        /**
          * This is the functorial map operation for parsers. When the invokee produces a value, this value is fed through
          * the function `f`.
          *
          * WARNING: This is subject to aggressive optimisations assuming purity; the compiler is permitted to optimise such
          * that the application of `f` actually only happens once at compile time. In order to preserve the behaviour of
          * impure functions, consider using the `unsafe` method before map; `p.unsafe.map(f)`.
          * @param f The mutator to apply to the result of previous parse
          * @return A new parser which parses the same input as the invokee but mutated by function `f`
          */
        def map[B](f: A => B): Parsley[B] = pure(f) <*> p
        /**This combinator is an alias for `map`*/
        def <#>[B](f: A => B): Parsley[B] = map(f)
        /**
          * This is the Applicative application parser. The type of `pf` is `Parsley[A => B]`. Then, given a
          * `Parsley[A]`, we can produce a `Parsley[B]` by parsing `pf` to retrieve `f: A => B`, then parse `px`
          * to receive `x: A` then return `f(x): B`.
          *
          * WARNING: `pure(f) <*> p` is subject to the same aggressive optimisations as `map`. When using impure functions
          * the optimiser may decide to cache the result of the function execution, be sure to use `unsafe` in order to
          * prevent these optimisations.
          * @param px A parser of type A, where the invokee is A => B
          * @return A new parser which parses `pf`, then `px` then applies the value returned by `px` to the function
          *         returned by `pf`
          */
        def <*>[B, C](px: =>Parsley[B])(implicit ev: P <:< Parsley[B=>C]) = new DeepEmbedding.<*>[B, C](p, px)
        /**
          * This is the traditional Monadic binding operator for parsers. When the invokee produces a value, the function
          * `f` is used to produce a new parser that continued the computation.
          *
          * WARNING: There is significant overhead for using flatMap; if possible try to write parsers in an applicative
          * style otherwise try and use the intrinsic parsers provided to replace the flatMap.
          * @param f A function that produces the next parser
          * @return The parser produces from the application of `f` on the result of the last parser
          */
        def flatMap[B](f: A => Parsley[B]): Parsley[B] = new DeepEmbedding.>>=(p, f)
        /**This combinator is an alias for `flatMap(identity)`.*/
        def flatten[B](implicit ev: A <:< Parsley[B]): Parsley[B] = flatMap[B](ev)

        /**This combinator is an alias for `flatMap`*/
        def >>=[B](f: A => Parsley[B]): Parsley[B] = flatMap(f)
        /**This combinator is defined as `lift2((x, f) => f(x), p, f)`. It is pure syntactic sugar.*/
        def <**>[B](pf: =>Parsley[A => B]): Parsley[B] = lift2[A, A=>B, B]((x, f) => f(x), p, pf)
        /**
          * This is the traditional Alternative choice operator for parsers. Following the parsec semantics precisely,
          * this combinator first tries to parse the invokee. If this is successful, no further action is taken. If the
          * invokee failed *without* consuming input, then `q` is parsed instead. If the invokee did parse input then the
          * whole parser fails. This is done to prevent space leaks and to give good error messages. If this behaviour
          * is not desired, use the `<\>` combinator (or `attempt(this) <|> q`) to parse `q` regardless of how the
          * invokee failed.
          * @param q The parser to run if the invokee failed without consuming input
          * @return The value produced by the invokee if it was successful, or if it failed without consuming input, the
          *         possible result of parsing q.
          */
        def <|>[B >: A](q: =>Parsley[B]): Parsley[B] = new DeepEmbedding.<|>(p, q)
        /**This combinator is defined as `p <|> pure(x)`. It is pure syntactic sugar.*/
        def </>[B >: A](x: B): Parsley[B] = this <|> pure(x)
        /**This combinator is an alias for `<|>`.*/
        def orElse[B >: A](q: =>Parsley[B]): Parsley[B] = this <|> q
        /**This combinator is an alias for `</>`.*/
        def getOrElse[B >: A](x: B): Parsley[B] = p </> x
        /**This combinator is defined as `attempt(p) <|> q`. It is pure syntactic sugar.*/
        def <\>[B >: A](q: Parsley[B]): Parsley[B] = attempt(p) <|> q
        /**
          * This is the parser that corresponds to a more optimal version of `p.map(_ => x => x) <*> q`. It performs
          * the parse action of both parsers, in order, but discards the result of the invokee.
          * @param q The parser whose result should be returned
          * @return A new parser which first parses `p`, then `q` and returns the result of `q`
          */
        def *>[A_ >: A, B](q: =>Parsley[B]): Parsley[B] = new DeepEmbedding.*>[A_, B](p, q)
        /**
          * This is the parser that corresponds to a more optimal version of `p.map(x => _ => x) <*> q`. It performs
          * the parse action of both parsers, in order, but discards the result of the second parser.
          * @param q The parser who should be executed but then discarded
          * @return A new parser which first parses `p`, then `q` and returns the result of the `p`
          */
        def <*[B](q: =>Parsley[B]): Parsley[A] = new DeepEmbedding.<*(p, q)
        /**
          * This is the parser that corresponds to `p *> pure(x)` or a more optimal version of `p.map(_ => x)`.
          * It performs the parse action of the invokee but discards its result and then results the value `x` instead
          * @param x The value to be returned after the execution of the invokee
          * @return A new parser which first parses the invokee, then results `x`
          */
        def #>[B](x: B): Parsley[B] = this *> pure(x)
        /**This combinator is an alias for `*>`*/
        def >>[B](q: Parsley[B]): Parsley[B] = this *> q
        /**This parser corresponds to `lift2(_+:_, p, ps)`.*/
        def <+:>[B >: A](ps: =>Parsley[Seq[B]]): Parsley[Seq[B]] = lift2[A, Seq[B], Seq[B]](_ +: _, p, ps)
        /**This parser corresponds to `lift2(_::_, p, ps)`.*/
        def <::>[B >: A](ps: =>Parsley[List[B]]): Parsley[List[B]] = lift2[A, List[B], List[B]](_ :: _, p, ps)
        /**This parser corresponds to `lift2((_, _), p, q)`. For now it is sugar, but in future may be more optimal*/
        def <~>[A_ >: A, B](q: =>Parsley[B]): Parsley[(A_, B)] = lift2[A_, B, (A_, B)]((_, _), p, q)
        /** Filter the value of a parser; if the value returned by the parser matches the predicate `pred` then the
          * filter succeeded, otherwise the parser fails with an empty error
          * @param pred The predicate that is tested against the parser result
          * @return The result of the invokee if it passes the predicate
          */
        def filter(pred: A => Boolean): Parsley[A] = new DeepEmbedding.Ensure(p, pred)
        def withFilter(pred: A => Boolean): Parsley[A] = filter(pred)
        /** Similar to `filter`, except the error message desired is also provided. This allows you to name the message
          * itself.
          * @param pred The predicate that is tested against the parser result
          * @param msg The message used for the error if the input failed the check
          * @return The result of the invokee if it passes the predicate
          */
        def guard(pred: A => Boolean, msg: String): Parsley[A] = new DeepEmbedding.Guard(p, pred, msg)
        /** Similar to `filter`, except the error message desired is also provided. This allows you to name the message
          * itself. The message is provided as a generator, which allows the user to avoid otherwise expensive
          * computation.
          * @param pred The predicate that is tested against the parser result
          * @param msggen Generator function for error message, generating a message based on the result of the parser
          * @return The result of the invokee if it passes the predicate
          */
        def guard(pred: A => Boolean, msggen: A => String): Parsley[A] = new DeepEmbedding.FastGuard(p, pred, msggen)
        /**Alias for guard combinator, taking a fixed message.*/
        def >?>(pred: A => Boolean, msg: String): Parsley[A] = guard(pred, msg)
        /**Alias for guard combinator, taking a dynamic message generator.*/
        def >?>(pred: A => Boolean, msggen: A => String): Parsley[A] = guard(pred, msggen)
        /**Sets the expected message for a parser. If the parser fails then `expected msg` will added to the error*/
        def ?(msg: String): Parsley[A] = new DeepEmbedding.ErrorRelabel(p, msg)
        /** Same as `fail`, except allows for a message generated from the result of the failed parser. In essence, this
          * is equivalent to `p >>= (x => fail(msggen(x))` but requires no expensive computations from the use of `>>=`.
          * @param msggen The generator function for error message, creating a message based on the result of invokee
          * @return A parser that fails if it succeeds, with the given generator used to produce the error message
          */
        def !(msggen: A => String): Parsley[Nothing] = new DeepEmbedding.FastFail(p, msggen)
        /** Same as `unexpected`, except allows for a message generated from the result of the failed parser. In essence,
          * this is equivalent to `p >>= (x => unexpected(x))` but requires no expensive computations from the use of
          * `>>=`
          * @param msggen The generator function for error message, creating a message based on the result of invokee
          * @return A parser that fails if it succeeds, with the given generator used to produce an unexpected message
          */
        def unexpected(msggen: A => String): Parsley[Nothing] = new DeepEmbedding.FastUnexpected(p, msggen)
        /** Transforms this parser into a subroutine; instead of inlining this parser into every use-site (performing
          * optimisations and repeatedly generating code), produces a subroutine-like parser which is jumped to when
          * required. This will introduce runtime overhead, but it is fairly cheap and speeds up the compilation
          * of parsers that are very big and used many times considerably.
          * @return The same parser, but wrapped in a subroutine call
          */
        def unary_+ : Parsley[A] = new DeepEmbedding.Subroutine(p)
        /**
          * Using this method enables debugging functionality for this parser. When it is entered a snapshot is taken and
          * presented on exit. It will signify when a parser is entered and exited as well. Use the break parameter to halt
          * execution on either entry, exit, both or neither.
          * @param name The name to be assigned to this parser
          * @param break The breakpoint properties of this parser, defaults to NoBreak
          */
        def debug[A_ >: A](name: String, break: Breakpoint = NoBreak): Parsley[A_] = new DeepEmbedding.Debug[A_](p, name, break)
    }
    implicit final class LazyMapParsley[A, +B](f: A => B)
    {
        /**This combinator is an alias for `map`*/
        def <#>(p: =>Parsley[A]): Parsley[B] = p.map(f)
    }
    implicit final class LazyChooseParsley[P, +A](pq: =>(P, P))(implicit con: P => Parsley[A])
    {
        private lazy val (p, q) = pq
        /**
          * This is an if statement lifted to the parser level. Formally, this is a selective functor operation,
          * equivalent to (branch b.map(boolToEither) (p.map(const)) (q.map(const))).
          * Note: due to Scala operator associativity laws, this is a right-associative operator, and must be properly
          * bracketed, technically the invokee is the rhs...
          * @param b The parser that yields the condition value
          * @return The result of either `p` or `q` depending on the return value of the invokee
          */
        def ?:(b: =>Parsley[Boolean]): Parsley[A] = new DeepEmbedding.Ternary(b, p, q)
    }

    /** This is the traditional applicative pure function (or monadic return) for parsers. It consumes no input and
      * does not influence the state of the parser, but does return the value provided. Useful to inject pure values
      * into the parsing process.
      * @param x The value to be returned from the parser
      * @return A parser which consumes nothing and returns `x`
      */
    def pure[A](x: A): Parsley[A] = new DeepEmbedding.Pure(x)

    /** Traditionally, `lift2` is defined as `lift2(f, p, q) = p.map(f) <*> q`. However, `f` is actually uncurried,
      * so it's actually more exactly defined as; read `p` and then read `q` then provide their results to function
      * `f`. This is designed to bring higher performance to any curried operations that are not themselves
      * intrinsic.
      * @param f The function to apply to the results of `p` and `q`
      * @param p The first parser to parse
      * @param q The second parser to parse
      * @return `f(x, y)` where `x` is the result of `p` and `y` is the result of `q`.
      */
    def lift2[A, B, C](f: (A, B) => C, p: =>Parsley[A], q: =>Parsley[B]): Parsley[C] = new DeepEmbedding.Lift2(f, p, q)
    /** Traditionally, `lift2` is defined as `lift3(f, p, q, r) = p.map(f) <*> q <*> r`. However, `f` is actually uncurried,
      * so it's actually more exactly defined as; read `p` and then read `q` and then read 'r' then provide their results
      * to function `f`. This is designed to bring higher performance to any curried operations that are not themselves
      * intrinsic.
      * @param f The function to apply to the results of `p` and `q`
      * @param p The first parser to parse
      * @param q The second parser to parse
      * @param r The third parser to parse
      * @return `f(x, y, z)` where `x` is the result of `p`, `y` is the result of `q` and `z` is the result of `r`.
      */
    def lift3[A, B, C, D](f: (A, B, C) => D, p: =>Parsley[A], q: =>Parsley[B], r: =>Parsley[C]): Parsley[D] = new DeepEmbedding.Lift3(f, p, q, r)

    /** This is one of the core operations of a selective functor. It will conditionally execute one of `p` and `q`
      * depending on the result from `b`. This can be used to implement conditional choice within a parser without
      * relying on expensive monadic operations.
      * @param b The first parser to parse
      * @param p If `b` returns `Left` then this parser is executed with the result
      * @param q If `b` returns `Right` then this parser is executed with the result
      * @return Either the result from `p` or `q` depending on `b`.
      */
    def branch[A, B, C](b: =>Parsley[Either[A, B]], p: =>Parsley[A => C], q: =>Parsley[B => C]): Parsley[C] =
        // TODO This should be converted to use Case instruction from Haskell Parsley, this is too inefficient right now
        // We can then apply some laws and optimisations to it...
        b >>= {
            case Left(x) => p <*> pure(x)
            case Right(y) => q <*> pure(y)
        }
    /** This is one of the core operations of a selective functor. It will conditionally execute one of `q` depending on
      * whether or not `p` returns a `Left`. It can be used to implement `branch` and other selective operations, however
      * it is more efficiently implemented with `branch` itself.
      * @param p The first parser to parse
      * @param q If `p` returns `Left` then this parser is executed with the result
      * @return Either the result from `p` if it returned `Left` or the result of `q` applied to the `Right` from `p`
      */
    def select[A, B](p: =>Parsley[Either[A, B]], q: =>Parsley[A => B]): Parsley[B] = branch(p, q, pure(identity[B](_)))
    /**This function is an alias for `_.flatten`. Provides namesake to Haskell.*/
    def join[A](p: =>Parsley[Parsley[A]]): Parsley[A] = p.flatten
    /** Given a parser `p`, attempts to parse `p`. If the parser fails, then `attempt` ensures that no input was
      * consumed. This allows for backtracking capabilities, disabling the implicit cut semantics offered by `<|>`.
      * @param p The parser to run
      * @return The result of `p`, or if `p` failed ensures the parser state was as it was on entry.
      */
    def attempt[A](p: =>Parsley[A]): Parsley[A] = new DeepEmbedding.Attempt(p)
    /** Parses `p` without consuming any input. If `p` fails and consumes input then so does `lookAhead(p)`. Combine with
      * `attempt` if this is undesirable.
      * @param p The parser to look ahead at
      * @return The result of the lookahead
      */
    def lookAhead[A](p: =>Parsley[A]): Parsley[A] = new DeepEmbedding.Look(p)
    /**Alias for `p ? msg`.*/
    def label[A](p: Parsley[A], msg: String): Parsley[A] = p ? msg
    /** The `fail(msg)` parser consumes no input and fails with `msg` as the error message */
    def fail(msg: String): Parsley[Nothing] = new DeepEmbedding.Fail(msg)
    /** The `empty` parser consumes no input and fails softly (that is to say, no error message) */
    val empty: Parsley[Nothing] = new DeepEmbedding.Empty
    /** The `unexpected(msg)` parser consumes no input and fails with `msg` as an unexpected error */
    def unexpected(msg: String): Parsley[Nothing] = new DeepEmbedding.Unexpected(msg)
    /** Returns `()`. Defined as `pure(())` but aliased for sugar*/
    val unit: Parsley[Unit] = pure(())
    /** converts a parser's result to () */
    def void(p: Parsley[_]): Parsley[Unit] = p #> ()
    /** `many(p)` executes the parser `p` zero or more times. Returns a list of the returned values of `p`. */
    def many[A](p: =>Parsley[A]): Parsley[List[A]] = new DeepEmbedding.Many(p)
    /** `skipMany(p)` executes the parser `p` zero or more times and ignores the results. Returns `()` */
    def skipMany[A](p: =>Parsley[A]): Parsley[Unit] = new DeepEmbedding.*>(new DeepEmbedding.SkipMany(p), unit)
    /**
      * Evaluate each of the parsers in `ps` sequentially from left to right, collecting the results.
      * @param ps Parsers to be sequenced
      * @return The list containing results, one from each parser, in order
      */
    def sequence[A](ps: Parsley[A]*): Parsley[List[A]] = ps.foldRight(pure[List[A]](Nil))(_ <::> _)
    /**
      * Like `sequence` but produces a list of parsers to sequence by applying the function `f` to each
      * element in `xs`.
      * @param f The function to map on each element of `xs` to produce parsers
      * @param xs Values to generate parsers from
      * @return The list containing results formed by executing each parser generated from `xs` and `f` in sequence
      */
    def traverse[A, B](f: A => Parsley[B], xs: A*): Parsley[List[B]] = sequence(xs.map(f): _*)
    /**
      * Evaluate each of the parsers in `ps` sequentially from left to right, ignoring the results.
      * @param ps Parsers to be performed
      */
    def skip(ps: Parsley[_]*): Parsley[Unit] = ps.foldRight(unit)(_ *> _)
    /**
      * This parser consumes no input and returns the current line number reached in the input stream
      * @return The line number the parser is currently at
      */
    val line: Parsley[Int] = DeepEmbedding.Line
    /**
      * This parser consumes no input and returns the current column number reached in the input stream
      * @return The column number the parser is currently at
      */
    val col: Parsley[Int] = DeepEmbedding.Col
    /**
      * This parser consumes no input and returns the current position reached in the input stream
      * @return Tuple of line and column number that the parser has reached
      */
    val pos: Parsley[(Int, Int)] = line <~> col
    /**
      * Consumes no input and returns the value stored in one of the parser registers.
      * @note There are only 4 registers at present.
      * @param v The index of the register to collect from
      * @tparam S The type of the value in register `v` (this will result in a runtime type-check)
      * @return The value stored in register `v` of type `S`
      */
    def get[S](v: Var)(implicit ev: S =!= Nothing): Parsley[S] = new DeepEmbedding.Get(v)
    /**
      * Consumes no input and returns the value stored in one of the parser registers after applying a function.
      * @note There are only 4 registers at present.
      * @param v The index of the register to collect from
      * @param f The function used to transform the value in the register
      * @tparam S The type of the value in register `v` (this will result in a runtime type-check)
      * @tparam A The desired result type
      * @return The value stored in register `v` applied to `f`
      */
    def gets[S, A](v: Var, f: S => A): Parsley[A] = gets(v, pure(f))
    /**
      * Returns the value stored in one of the parser registers after applying a function obtained from given parser.
      * @note There are only 4 registers at present. The value is fetched before `pf` is executed
      * @param v The index of the register to collect from
      * @param pf The parser which provides the function to transform values
      * @tparam S The type of the value in register `v` (this will result in a runtime type-check)
      * @tparam A The desired result type
      * @return The value stored in register `v` applied to `f` from `pf`
      */
    def gets[S, A](v: Var, pf: Parsley[S => A]): Parsley[A] = get[S](v) <**> pf
    /**
      * Consumes no input and places the value `x` into register `v`.
      * @note There are only 4 registers at present.
      * @param v The index of the register to place the value in
      * @param x The value to place in the register
      */
    def put[S](v: Var, x: S): Parsley[Unit] = put(v, pure(x))
    /**
      * Places the result of running `p` into register `v`.
      * @note There are only 4 registers at present.
      * @param v The index of the register to place the value in
      * @param p The parser to derive the value from
      */
    def put[S](v: Var, p: =>Parsley[S]): Parsley[Unit] = new DeepEmbedding.*>(new DeepEmbedding.Put(v, p), unit)
    /**
      * Modifies the value contained in register `v` using function `f`. It is left to the users responsibility to
      * ensure the types line up. There is no compile-time type checking enforced!
      * @note There are only 4 registers at present.
      * @param v The index of the register to modify
      * @param f The function used to modify the register
      * @tparam S The type of value currently assumed to be in the register
      */
    def modify[S](v: Var, f: S => S): Parsley[Unit] = new DeepEmbedding.*>(new DeepEmbedding.Modify(v, f), unit)
    /**
      * For the duration of parser `p` the state stored in register `v` is instead set to `x`. The change is undone
      * after `p` has finished.
      * @note There are only 4 registers at present.
      * @param v The index of the register to modify
      * @param x The value to place in the register `v`
      * @param p The parser to execute with the adjusted state
      * @return The parser that performs `p` with the modified state
      */
    def local[R, A](v: Var, x: R, p: =>Parsley[A]): Parsley[A] = local(v, pure(x), p)
    /**
      * For the duration of parser `q` the state stored in register `v` is instead set to the return value of `p`. The
      * change is undone after `q` has finished.
      * @note There are only 4 registers at present.
      * @param v The index of the register to modify
      * @param p The parser whose return value is placed in register `v`
      * @param q The parser to execute with the adjusted state
      * @return The parser that performs `q` with the modified state
      */
    def local[R, A](v: Var, p: =>Parsley[R], q: =>Parsley[A]): Parsley[A] = new DeepEmbedding.Local(v, p, q)
    /**
      * For the duration of parser `p` the state stored in register `v` is instead modified with `f`. The change is undone
      * after `p` has finished.
      * @note There are only 4 registers at present.
      * @param v The index of the register to modify
      * @param f The function used to modify the value in register `v`
      * @param p The parser to execute with the adjusted state
      * @return The parser that performs `p` with the modified state
      */
    def local[R, A](v: Var, f: R => R, p: =>Parsley[A]): Parsley[A] = local(v, get[R](v).map(f), p)
}

// Internals
private [parsley] class CodeGenState
{
    import CodeGenState.CodeGenSubQueueNode
    private [this] var current = 0
    private [this] var queue: CodeGenSubQueueNode = _
    val map: mutable.Map[Parsley[_], Int] = mutable.Map.empty
    def freshLabel(): Int =
    {
        val next = current
        current += 1
        next
    }
    def nlabels: Int = current

    def getSubLabel(p: Parsley[_]) =
    {
        map.getOrElseUpdate(p,
        {
            queue = new CodeGenSubQueueNode(p, queue)
            freshLabel()
        })
    }

    def nextSub(): Parsley[_] =
    {
        val p = queue.p
        queue = queue.tail
        p
    }

    def more: Boolean = queue != null
}
private [parsley] object CodeGenState
{
    private [CodeGenState] class CodeGenSubQueueNode(val p: Parsley[_], val tail: CodeGenSubQueueNode)
}

private [parsley] class LetFinderState
{
    private val _recs = mutable.Set.empty[Parsley[_]]
    private val _preds = mutable.Map.empty[Parsley[_], Int]
    private val before = mutable.Set.empty[Parsley[_]]

    def addPred(p: Parsley[_]): Unit = _preds += p -> (_preds.getOrElseUpdate(p, 0) + 1)
    def addRec(p: Parsley[_]): Unit = _recs += p
    def doNotProcessAgain(p: Parsley[_]): Unit = before += p
    def notProcessedBefore(p: Parsley[_]): Boolean = !before.contains(p)

    def lets: Map[Parsley[_], Parsley[_]] =
    {
        (for ((k, v) <- _preds;
              if v >= 2 && !_recs.contains(k))
         yield k -> new DeepEmbedding.Subroutine(k)).toMap
    }
    def recs: Set[Parsley[_]] = _recs.toSet
}

private [parsley] class SubMap(val subMap: Map[Parsley[_], Parsley[_]]) extends AnyVal
{
    def apply[A](p: Parsley[A]): Parsley[A] = subMap.getOrElse(p, p).asInstanceOf[Parsley[A]]
}

/**
  * This is the class that encapsulates the act of parsing and running an object of this class with `runParser` will
  * parse the string given as input to `runParser`.
  *
  * Note: In order to construct an object of this class you must use the combinators; the class itself is abstract
  *
  * @author Jamie Willis
  * @version 1
  */
abstract class Parsley[+A] private [parsley]
{
    final protected type InstrBuffer = ResizableArray[Instr]
    final protected type T = Any
    final protected type U = Any
    final protected type V = Any
    /**
      * Using this method signifies that the parser it is invoked on is impure and any optimisations which assume purity
      * are disabled.
      */
    final def unsafe(): Unit = safe = false

    /**
      * Forces the compilation of a parser as opposed to the regular lazy evaluation.
      */
    final def force(): Unit = instrs

    /**
      *
      * Provides an indicator that this parser is likely to stack-overflow
      */
    final def overflows(): Unit = cps = true

    final private [parsley] def pretty: String = instrs.mkString("; ")

    // Internals
    final private [parsley] def findLets[Cont[_, _]](implicit seen: Set[Parsley[_]], state: LetFinderState, ops: ContOps[Cont]): Cont[Unit, Unit] =
    {
        state.addPred(this)
        if (seen(this)) result(state.addRec(this))
        else if (state.notProcessedBefore(this)) for (_ <- findLetsAux(seen + this, state, ops)) yield state.doNotProcessAgain(this)
        else result(())
    }
    final private [parsley] def optimised[Cont[_, _], A_ >: A](implicit seen: Set[Parsley[_]], sub: SubMap, label: UnsafeOption[String], ops: ContOps[Cont]): Cont[Parsley[_], Parsley[A_]] =
    {
        for (p <- this.fix.preprocess(seen + this, sub, label, ops)) yield p.optimise
    }
    final private [parsley] var safe = true
    final private [parsley] var cps = false
    final private [parsley] var size: Int = 1

    final private def computeInstrs(implicit ops: GenOps): Array[Instr] =
    {
        val instrs: InstrBuffer = new ResizableArray()
        val state = new CodeGenState
        val letFinderState = new LetFinderState
        perform(findLets(Set.empty, letFinderState, ops))
        perform(perform(optimised(Set.empty, new SubMap(letFinderState.lets), null, ops).asInstanceOf[({type C[_, _]})#C[Parsley[_], Parsley[_]]]).codeGen(instrs, state, ops))
        if (state.map.nonEmpty)
        {
            val end = state.freshLabel()
            instrs += new instructions.Jump(end)
            val map = state.map
            while (state.more)
            {
                val p = state.nextSub()
                val label = map(p)
                instrs += new instructions.Label(label)
                perform(p.codeGen(instrs, state, ops))
                instrs += instructions.Return
            }
            instrs += new instructions.Label(end)
        }
        val instrsOversize = instrs.toArray
        val labelMapping = new Array[Int](state.nlabels)
        @tailrec def findLabels(instrs: Array[Instr], labels: Array[Int], n: Int, i: Int, off: Int, nopop: Int): Int = if (i + off < n) instrs(i + off) match
        {
            case label: Label => instrs(i + off) = null; labels(label.i) = i; findLabels(instrs, labels, n, i, off + 1, nopop)
            case _: NoPush => findLabels(instrs, labels, n, i + 1, off, nopop + 1)
            case instructions.Pop if nopop != 0 => instrs(i + off) = null; findLabels(instrs, labels, n, i, off + 1, nopop - 1)
            case instructions.Exchange(x) if nopop != 0 => instrs(i + off) = new instructions.Push(x); findLabels(instrs, labels, n, i + 1, off, nopop - 1)
            case _ => findLabels(instrs, labels, n, i + 1, off, nopop)
        }
        else i
        @tailrec def applyLabels(srcs: Array[Instr], labels: Array[Int], dests: Array[Instr], n: Int, i: Int, off: Int): Unit = if (i < n) srcs(i + off) match
        {
            case null => applyLabels(srcs, labels, dests, n, i, off + 1)
            case jump: JumpInstr =>
                jump.label = labels(jump.label)
                dests(i) = jump
                applyLabels(srcs, labels, dests, n, i + 1, off)
            case table: JumpTable =>
                table.relabel(labels)
                dests(i) = table
                applyLabels(srcs, labels, dests, n, i + 1, off)
            case instr =>
                dests(i) = instr
                applyLabels(srcs, labels, dests, n, i + 1, off)
        }
        val size = findLabels(instrsOversize, labelMapping, instrs.length, 0, 0, 0)
        val instrs_ = new Array[Instr](size)
        applyLabels(instrsOversize, labelMapping, instrs_, instrs_.length, 0, 0)
        instrs_
    }

    final private [parsley] lazy val instrs: Array[Instr] = if (cps) computeInstrs(Cont.ops.asInstanceOf[GenOps]) else safeCall(computeInstrs(_))
    final private [this] lazy val pindices: Array[Int] =
    {
        val linstrs = instrs
        val sz = linstrs.length
        var i: Int = 0
        val buff: ResizableArray[Int] = new ResizableArray[Int]()
        while (i < sz)
        {
            // We need to check for calls here too, unlike a call copy.
            if (linstrs(i).isInstanceOf[Stateful] || linstrs(i).isInstanceOf[Call]) buff += i
            i += 1
        }
        buff.toArray
    }
    final private [parsley] def threadSafeInstrs: Array[Instr] =
    {
        val nstateful = pindices.length
        if (nstateful != 0)
        {
            val linstrs = instrs.clone
            val lpindices = pindices
            var i: Int = 0
            while (i < nstateful)
            {
                val j = lpindices(i)
                linstrs(j) = linstrs(j).copy
                i += 1
            }
            linstrs
        }
        else instrs
    }
    final private [parsley] def fix(implicit seen: Set[Parsley[_]], sub: SubMap, label: UnsafeOption[String]): Parsley[A] =
    {
        // We use the seen set here to prevent cascading sub-routines
        val self = sub(this)
        if (seen(this))
        {
            if (self == this) new DeepEmbedding.Fixpoint(() => this, label)
            else this
        }
        else self
    }

    // Abstracts
    // Sub-tree optimisation and fixpoint calculation - Bottom-up
    protected def preprocess[Cont[_, _], A_ >: A](implicit seen: Set[Parsley[_]], sub: SubMap, label: UnsafeOption[String], ops: ContOps[Cont]): Cont[Parsley[_], Parsley[A_]]
    // Let-finder recursion
    protected def findLetsAux[Cont[_, _]](implicit seen: Set[Parsley[_]], state: LetFinderState, ops: ContOps[Cont]): Cont[Unit, Unit]
    // Optimisation - Bottom-up
    private [parsley] def optimise: Parsley[A] = this
    // Peephole optimisation and code generation - Top-down
    private [parsley] def codeGen[Cont[_, _]](implicit instrs: InstrBuffer, state: CodeGenState, ops: ContOps[Cont]): Cont[Unit, Unit]
}

private [parsley] object DeepEmbedding
{
    // Core Embedding
    private [parsley] final class Pure[A](private [Pure] val x: A) extends Parsley[A]
    {
        override def preprocess[Cont[_, _], A_ >: A](implicit seen: Set[Parsley[_]], sub: SubMap, label: UnsafeOption[String], ops: ContOps[Cont]): Cont[Parsley[_], Parsley[A_]] = result(this)
        override def findLetsAux[Cont[_, _]](implicit seen: Set[Parsley[_]], state: LetFinderState, ops: ContOps[Cont]): Cont[Unit, Unit] = result(())
        override def codeGen[Cont[_, _]](implicit instrs: InstrBuffer, state: CodeGenState, ops: ContOps[Cont]): Cont[Unit, Unit] =
        {
            result(instrs += new instructions.Push(x))
        }
    }
    private [parsley] final class <*>[A, B](_pf: =>Parsley[A => B], _px: =>Parsley[A]) extends Parsley[B]
    {
        private [<*>] var pf: Parsley[A => B] = _
        private [<*>] var px: Parsley[A] = _
        override def preprocess[Cont[_, _], B_ >: B](implicit seen: Set[Parsley[_]], sub: SubMap, label: UnsafeOption[String], ops: ContOps[Cont]): Cont[Parsley[_], Parsley[B_]] =
            if (label == null && pf != null) result(this) else for (pf <- _pf.optimised; px <- _px.optimised) yield
            {
                if (label == null)
                {
                    this.pf = pf
                    this.px = px
                    this.size = pf.size + px.size + 1
                    this
                }
                else <*>(pf, px)
            }
        override def findLetsAux[Cont[_, _]](implicit seen: Set[Parsley[_]], state: LetFinderState, ops: ContOps[Cont]): Cont[Unit, Unit] =
            for (_ <- _pf.findLets; _ <- _px.findLets) yield ()
        override def optimise: Parsley[B] = (pf, px) match
        {
            // Fusion laws
            case (uf, Pure(x)) if uf.isInstanceOf[Pure[_]] || uf.isInstanceOf[_ <*> _] && uf.safe => uf match
            {
                // first position fusion
                case Pure(f) => new Pure(f(x))
                // second position fusion
                case Pure(f: (T => A => B) @unchecked) <*> (uy: Parsley[T]) =>
                    pf = new Pure((y: T) => f(y)(x))
                    px = uy.asInstanceOf[Parsley[A]]
                    this
                // third position fusion
                case Pure(f: (T => U => A => B) @unchecked) <*> (uy: Parsley[T]) <*> (uz: Parsley[U]) =>
                    pf = <*>(new Pure((y: T) => (z: U) => f(y)(z)(x)), uy)
                    px = uz.asInstanceOf[Parsley[A]]
                    this
                // interchange law: u <*> pure y == pure ($y) <*> u == ($y) <$> u (single instruction, so we benefit at code-gen)
                case _ =>
                    pf = new Pure((f: A => B) => f(x)).asInstanceOf[Parsley[A => B]]
                    px = uf.asInstanceOf[Parsley[A]]
                    this
            }
            // functor law: fmap f (fmap g p) == fmap (f . g) p where fmap f p = pure f <*> p from applicative
            case (Pure(f), Pure(g: (T => A) @unchecked) <*> (u: Parsley[T])) => <*>(new Pure(f.compose(g)), u)
            // TODO: functor law with lift2!
            // right absorption law: mzero <*> p = mzero
            case (z: MZero, _) => z
            /* RE-ASSOCIATION LAWS */
            // re-association law 1: (q *> pf) <*> px = q *> (pf <*> px)
            case (q *> uf, ux) => *>(q, <*>(uf, ux).optimise)
            case (uf, cont: Cont[_, _]) => cont match
            {
                // re-association law 2: pf <*> (px <* q) = (pf <*> px) <* q
                case ux <* v => <*(<*>(uf, ux).optimise, v).optimise
                // re-association law 3: p *> pure x = pure x <* p
                // consequence of re-association law 3: pf <*> (q *> pure x) = (pf <*> pure x) <* q
                case v *> (ux: Pure[_]) => <*(<*>(uf, ux).optimise, v).optimise
                case _ => this
            }
            // consequence of left zero law and monadic definition of <*>, preserving error properties of pf
            case (u, z: MZero) => *>(u, z)
            // interchange law: u <*> pure y == pure ($y) <*> u == ($y) <$> u (single instruction, so we benefit at code-gen)
            case (uf, Pure(x)) =>
                pf = new Pure((f: A => B) => f(x)).asInstanceOf[Parsley[A => B]]
                px = uf.asInstanceOf[Parsley[A]]
                this
            case _ => this
        }
        override def codeGen[Cont[_, _]](implicit instrs: InstrBuffer, state: CodeGenState, ops: ContOps[Cont]): Cont[Unit, Unit] = pf match
        {
            // pure f <*> p = f <$> p
            case Pure(f) => px match
            {
                case ct@CharTok(c) => result(instrs += instructions.CharTokFastPerform[Char, B](c, f.asInstanceOf[Char => B], ct.expected))
                case st@StringTok(s) => result(instrs += new instructions.StringTokFastPerform(s, f.asInstanceOf[String => B], st.expected))
                case _ =>
                    px.codeGen |>
                    (instrs += new instructions.Perform(f))
            }
            case _ =>
                pf.codeGen >>
                px.codeGen |>
                (instrs += instructions.Apply)
        }
    }
    private [parsley] final class <|>[A, B](_p: =>Parsley[A], _q: =>Parsley[B]) extends Parsley[B]
    {
        private [<|>] var p: Parsley[A] = _
        private [<|>] var q: Parsley[B] = _
        override def preprocess[Cont[_, _], B_ >: B](implicit seen: Set[Parsley[_]], sub: SubMap, label: UnsafeOption[String], ops: ContOps[Cont]): Cont[Parsley[_], Parsley[B_]] =
            if (label == null && p != null) result(this) else for (p <- _p.optimised; q <- _q.optimised) yield
            {
                if (label == null)
                {
                    this.p = p
                    this.q = q
                    this.size = p.size + q.size + 3
                    this
                }
                else <|>(p, q)
            }
        override def findLetsAux[Cont[_, _]](implicit seen: Set[Parsley[_]], state: LetFinderState, ops: ContOps[Cont]): Cont[Unit, Unit] =
            for (_ <- _p.findLets; _ <- _q.findLets) yield ()
        override def optimise: Parsley[B] = (p, q) match
        {
            // left catch law: pure x <|> p = pure x
            case (u: Pure[B], _) => u
            // alternative law: empty <|> p = p
            case (e: Empty, v) if e.expected == null => v
            // alternative law: p <|> empty = p
            case (u: Parsley[B], e: Empty) if e.expected == null => u
            // associative law: (u <|> v) <|> w = u <|> (v <|> w)
            case ((u: Parsley[T]) <|> (v: Parsley[A]), w) =>
                p = u.asInstanceOf[Parsley[A]]
                q = <|>[A, B](v, w).optimise
                this
            case _ => this
        }
        override def codeGen[Cont[_, _]](implicit instrs: InstrBuffer, state: CodeGenState, ops: ContOps[Cont]): Cont[Unit, Unit] = tablify(this, Nil) match
        {
            // If the tablified list is single element, that implies that this should be generated as normal!
            case _::Nil => p match
            {
                case Attempt(u) => q match
                {
                    case Pure(x) =>
                        val handler = state.freshLabel()
                        instrs += new instructions.PushHandler(handler)
                        u.codeGen |>
                        {
                            instrs += new instructions.Label(handler)
                            instrs += new instructions.AlwaysRecoverWith[B](x)
                        }
                    case v =>
                        val handler = state.freshLabel()
                        val skip = state.freshLabel()
                        instrs += new instructions.PushHandler(handler)
                        u.codeGen >>
                        {
                            instrs += new instructions.Label(handler)
                            instrs += new instructions.JumpGoodAttempt(skip)
                            v.codeGen |>
                            (instrs += new instructions.Label(skip))
                        }
                }
                case u => q match
                {
                    case Pure(x) =>
                        val handler = state.freshLabel()
                        val skip = state.freshLabel()
                        instrs += new instructions.InputCheck(handler)
                        u.codeGen |>
                        {
                            instrs += new instructions.JumpGood(skip)
                            instrs += new instructions.Label(handler)
                            instrs += new instructions.RecoverWith[B](x)
                            instrs += new instructions.Label(skip)
                        }
                    case v =>
                        val handler = state.freshLabel()
                        val skip = state.freshLabel()
                        instrs += new instructions.InputCheck(handler)
                        u.codeGen >>
                        {
                            instrs += new instructions.JumpGood(skip)
                            instrs += new instructions.Label(handler)
                            instrs += instructions.Catch
                            v.codeGen |>
                            (instrs += new instructions.Label(skip))
                        }
                }

            }
            // In case of None'd list, the codeGen cont continues by codeGenning that p, else we are done for this tree, call cont!
            case tablified =>
                // This list is backwards :)
                val needsDefault = tablified.head._2.isDefined
                val end = state.freshLabel()
                val default = state.freshLabel()
                val (roots, leads, ls, expecteds) = foldTablified(tablified, state, mutable.Map.empty, Nil, Nil, Nil)
                instrs += new instructions.JumpTable(leads, ls, default, expecteds)
                codeGenRoots(roots, ls, end) >>
                {
                    instrs += instructions.Catch
                    instrs += new instructions.Label(default)
                    if (needsDefault)
                    {
                        instrs += new instructions.Empty(null)
                        result(instrs += new instructions.Label(end))
                    }
                    else
                    {
                        tablified.head._1.codeGen |>
                        (instrs += new instructions.Label(end))
                    }
                }
        }
        def codeGenRoots[Cont[_, _]](roots: List[List[Parsley[_]]], ls: List[Int], end: Int)(implicit instrs: InstrBuffer, state: CodeGenState, ops: ContOps[Cont]): Cont[Unit, Unit] = roots match
        {
            case root::roots_ =>
                instrs += new instructions.Label(ls.head)
                codeGenAlternatives(root) >>
                {
                    instrs += new instructions.JumpGood(end)
                    codeGenRoots(roots_, ls.tail, end)
                }
            case Nil => result(())
        }
        def codeGenAlternatives[Cont[_, _]](alts: List[Parsley[_]])(implicit instrs: InstrBuffer, state: CodeGenState, ops: ContOps[Cont]): Cont[Unit, Unit] = (alts: @unchecked) match
        {
            case alt::Nil => alt.codeGen
            case Attempt(alt)::alts_ =>
                val handler = state.freshLabel()
                val skip = state.freshLabel()
                instrs += new instructions.PushHandler(handler)
                alt.codeGen >>
                {
                    instrs += new instructions.Label(handler)
                    instrs += new instructions.JumpGoodAttempt(skip)
                    ops.|>(codeGenAlternatives(alts_), instrs += new instructions.Label(skip))
                }
            case alt::alts_ =>
                val handler = state.freshLabel()
                val skip = state.freshLabel()
                instrs += new instructions.InputCheck(handler)
                alt.codeGen >>
                {
                    instrs += new instructions.JumpGood(skip)
                    instrs += new instructions.Label(handler)
                    instrs += instructions.Catch
                    ops.|>(codeGenAlternatives(alts_), instrs += new instructions.Label(skip))
                }
        }
        @tailrec def foldTablified(tablified: List[(Parsley[_], Option[Parsley[_]])], labelGen: CodeGenState,
                                   roots: mutable.Map[Char, List[Parsley[_]]],
                                   leads: List[Char],
                                   labels: List[Int],
                                   expecteds: List[UnsafeOption[String]]):
            (List[List[Parsley[_]]], List[Char], List[Int], List[UnsafeOption[String]]) = tablified match
        {
            case (_, None)::tablified_ => foldTablified(tablified_, labelGen, roots, leads, labels, expecteds)
            case (root, Some(lead))::tablified_ =>
                val (c, expected) = lead match
                {
                    case ct@CharTok(d) => (d, ct.expected)
                    case st@StringTok(s) => (s.head, if (st.expected == null) "\"" + s + "\"" else st.expected)
                    case kw@Keyword(k) => (k.head, if (kw.expected == null) k else kw.expected)
                    case op@Operator(o) => (o.head, if (op.expected == null) o else op.expected)
                    case op@MaxOp(o) => (o.head, if (op.expected == null) o else op.expected)
                    case sl: StringLiteral => ('"', if (sl.expected == null) "string" else sl.expected)
                    case rs: RawStringLiteral => ('"', if (rs.expected == null) "string" else rs.expected)
                }
                if (roots.contains(c))
                {
                    roots.update(c, root::roots(c))
                    foldTablified(tablified_, labelGen, roots, leads, labelGen.freshLabel() :: labels, expected :: expecteds)
                }
                else
                {
                    roots.update(c, root::Nil)
                    foldTablified(tablified_, labelGen, roots, c::leads, labelGen.freshLabel() :: labels, expected :: expecteds)
                }
            case Nil => (leads.map(roots(_)), leads, labels, expecteds)
        }
        @tailrec private def tablable(p: Parsley[_]): Option[Parsley[_]] = p match
        {
            // CODO: Numeric parsers by leading digit (This one would require changing the foldTablified function a bit)
            case t@(_: CharTok | _: StringTok | _: Keyword | _: StringLiteral | _: RawStringLiteral | _: Operator | _: MaxOp) => Some(t)
            case Attempt(t) => tablable(t)
            case (_: Pure[_]) <*> t => tablable(t)
            case Lift2(_, t, _) => tablable(t)
            case Lift3(_, t, _, _) => tablable(t)
            case t <*> _ => tablable(t)
            case t *> _ => tablable(t)
            case t <* _ => tablable(t)
            case _ => None
        }
        @tailrec private [DeepEmbedding] def tablify(p: Parsley[_], acc: List[(Parsley[_], Option[Parsley[_]])]): List[(Parsley[_], Option[Parsley[_]])] = p match
        {
            case u <|> v =>
                val leading = tablable(u)
                if (leading.isDefined) tablify(v, (u, leading)::acc)
                else (p, None)::acc
            case _ => (p, tablable(p))::acc
        }
    }
    private [parsley] final class >>=[A, B](_p: =>Parsley[A], private [>>=] var f: A => Parsley[B], val expected: UnsafeOption[String] = null) extends Parsley[B]
    {
        private [>>=] var p: Parsley[A] = _
        override def preprocess[Cont[_, _], B_ >: B](implicit seen: Set[Parsley[_]], sub: SubMap, label: UnsafeOption[String], ops: ContOps[Cont]): Cont[Parsley[_], Parsley[B_]] =
            if (label == null && p != null) result(this) else for (p <- _p.optimised) yield
            {
                if (label == null)
                {
                    this.p = p
                    this.size = p.size + 1
                    this
                }
                else >>=(p, f, label)
            }
        override def findLetsAux[Cont[_, _]](implicit seen: Set[Parsley[_]], state: LetFinderState, ops: ContOps[Cont]): Cont[Unit, Unit] = _p.findLets
        override def optimise: Parsley[B] = p match
        {
            // CODO: We need to try and identify the fixpoints in the optimised binds, so we can remove the call instructions
            // monad law 1: pure x >>= f = f x
            case Pure(x) if safe => new Fixpoint(() => f(x), expected)
            // char/string x = char/string x *> pure x and monad law 1
            case p@CharTok(c) => *>(p, new Fixpoint(() => f(c.asInstanceOf[A]), expected))
            case p@StringTok(s) => *>(p, new Fixpoint(() => f(s.asInstanceOf[A]), expected))
            // (q *> p) >>= f = q *> (p >>= f)
            case u *> v => *>(u, >>=(v, f, expected).optimise)
            // monad law 3: (m >>= g) >>= f = m >>= (\x -> g x >>= f) Note: this *could* help if g x ended with a pure, since this would be optimised out!
            case (m: Parsley[T] @unchecked) >>= (g: (T => A) @unchecked) =>
                p = m.asInstanceOf[Parsley[A]]
                f = (x: T) => >>=(g(x), f, expected).optimise
                this
            // monadplus law (left zero)
            case z: MZero => z
            case _ => this
        }
        override def codeGen[Cont[_, _]](implicit instrs: InstrBuffer, state: CodeGenState, ops: ContOps[Cont]): Cont[Unit, Unit] =
        {
            p.codeGen |>
            (instrs += new instructions.DynCall[A](x => f(x).instrs, expected))
        }
    }
    private [parsley] final class Satisfy(private [Satisfy] val f: Char => Boolean, val expected: UnsafeOption[String] = null) extends Parsley[Char]
    {
        override def preprocess[Cont[_, _], C >: Char](implicit seen: Set[Parsley[_]], sub: SubMap, label: UnsafeOption[String], ops: ContOps[Cont]): Cont[Parsley[_], Parsley[C]] =
        {
            if (label == null) result(this)
            else result(new Satisfy(f, label))
        }
        override def findLetsAux[Cont[_, _]](implicit seen: Set[Parsley[_]], state: LetFinderState, ops: ContOps[Cont]): Cont[Unit, Unit] = result(())
        override def codeGen[Cont[_, _]](implicit instrs: InstrBuffer, state: CodeGenState, ops: ContOps[Cont]): Cont[Unit, Unit] =
        {
            result(instrs += new instructions.Satisfies(f, expected))
        }
    }
    private [parsley] abstract class Cont[A, +B] extends Parsley[B]
    {
        def result: Parsley[B]
        def discard: Parsley[A]
        def copy[B_ >: B](prev: Parsley[A], next: Parsley[B_]): Cont[A, B_]
    }
    private [parsley] final class *>[A, B](_p: =>Parsley[A], _q: =>Parsley[B]) extends Cont[A, B]
    {
        private [*>] var p: Parsley[A] = _
        private [*>] var q: Parsley[B] = _
        override def preprocess[Cont[_, _], B_ >: B](implicit seen: Set[Parsley[_]], sub: SubMap, label: UnsafeOption[String], ops: ContOps[Cont]): Cont[Parsley[_], Parsley[B_]] =
            if (label == null && p != null) ops.wrap(this) else for (p <- _p.optimised; q <- _q.optimised) yield
            {
                if (label == null)
                {
                    this.p = p
                    this.q = q
                    this.size = p.size + q.size + 1
                    this
                }
                else *>(p, q)
            }
        override def findLetsAux[Cont[_, _]](implicit seen: Set[Parsley[_]], state: LetFinderState, ops: ContOps[Cont]): Cont[Unit, Unit] =
            for (_ <- _p.findLets; _ <- _q.findLets) yield ()
        @tailrec override def optimise: Parsley[B] = p match
        {
            // pure _ *> p = p
            case _: Pure[_] => q
            // p *> pure _ *> q = p *> q
            case u *> (_: Pure[_]) =>
                p = u.asInstanceOf[Parsley[A]]
                optimise
            case CharTok(c) if q.isInstanceOf[CharTok] || q.isInstanceOf[StringTok] => q match
            {
                // char(c) *> char(d) = string(cd) *> pure(d)
                case CharTok(d) =>
                    p = new StringTok(c.toString + d).asInstanceOf[Parsley[A]]
                    q = new Pure(d).asInstanceOf[Parsley[B]]
                    optimise
                // char(c) *> string(s) = string(cs) *> pure(s)
                case StringTok(s) =>
                    p = new StringTok(c.toString + s).asInstanceOf[Parsley[A]]
                    q = new Pure(s).asInstanceOf[Parsley[B]]
                    optimise
            }
            case StringTok(s) if q.isInstanceOf[CharTok] || q.isInstanceOf[StringTok] => q match
            {
                // string(s) *> char(c) = string(sc) *> pure(c)
                case CharTok(c) =>
                    p = new StringTok(s + c).asInstanceOf[Parsley[A]]
                    q = new Pure(c).asInstanceOf[Parsley[B]]
                    optimise
                // string(s) *> string(t) = string(st) *> pure(t)
                case StringTok(t) =>
                    p = new StringTok(s + t).asInstanceOf[Parsley[A]]
                    q = new Pure(t).asInstanceOf[Parsley[B]]
                    optimise
            }
            // mzero *> p = mzero (left zero and definition of *> in terms of >>=)
            case z: MZero => z
            case u => q match
            {
                // re-association - normal form of Then chain is to have result at the top of tree
                case v *> w =>
                    p = *>(u, v).asInstanceOf[Parsley[A]].optimise
                    q = w
                    optimise
                case _ => this
            }
        }
        override def codeGen[Cont[_, _]](implicit instrs: InstrBuffer, state: CodeGenState, ops: ContOps[Cont]): Cont[Unit, Unit] = q match
        {
            case Pure(x) => p match
            {
                case ct@CharTok(c) => ops.wrap(instrs += instructions.CharTokFastPerform[Char, B](c, _ => x, ct.expected))
                case st@StringTok(s) => ops.wrap(instrs += new instructions.StringTokFastPerform(s, _ => x, st.expected))
                case st@Satisfy(f) => ops.wrap(instrs += new instructions.SatisfyExchange(f, x, st.expected))
                case u =>
                    u.codeGen |>
                    (instrs += new instructions.Exchange(x))
            }
            case v =>
                p.codeGen >>
                {
                    instrs += instructions.Pop
                    v.codeGen
                }
        }
        override def discard: Parsley[A] = p
        override def result: Parsley[B] = q
        override def copy[B_ >: B](prev: Parsley[A], next: Parsley[B_]): A *> B_ = *>(prev, next)
    }
    private [parsley] final class <*[A, B](_p: =>Parsley[A], _q: =>Parsley[B]) extends Cont[B, A]
    {
        private [<*] var p: Parsley[A] = _
        private [<*] var q: Parsley[B] = _
        override def preprocess[Cont[_, _], A_ >: A](implicit seen: Set[Parsley[_]], sub: SubMap, label: UnsafeOption[String], ops: ContOps[Cont]): Cont[Parsley[_], Parsley[A_]] =
            if (label == null && p != null) ops.wrap(this) else for (p <- _p.optimised; q <- _q.optimised) yield
            {
                if (label == null)
                {
                    this.p = p
                    this.q = q
                    this.size = p.size + q.size + 1
                    this
                }
                else <*(p, q)
            }
        override def findLetsAux[Cont[_, _]](implicit seen: Set[Parsley[_]], state: LetFinderState, ops: ContOps[Cont]): Cont[Unit, Unit] =
            for (_ <- _p.findLets; _ <- _q.findLets) yield ()
        @tailrec override def optimise: Parsley[A] = q match
        {
            // p <* pure _ = p
            case _: Pure[_] => p
            // p <* (q *> pure _) = p <* q
            case v *> (_: Pure[_]) =>
                q = v.asInstanceOf[Parsley[B]]
                optimise
            case CharTok(d) if p.isInstanceOf[CharTok] || p.isInstanceOf[StringTok] => p match
            {
                // char(c) <* char(d) = string(cd) *> pure(c)
                case CharTok(c) => *>(new StringTok(c.toString + d), new Pure(c)).asInstanceOf[Parsley[A]]
                // string(s) <* char(d) = string(sd) *> pure(s)
                case StringTok(s) => *>(new StringTok(s + d), new Pure(s)).asInstanceOf[Parsley[A]]
            }
            case StringTok(t) if p.isInstanceOf[CharTok] || p.isInstanceOf[StringTok]  => p match
            {
                // char(c) <* string(t) = string(ct) *> pure(c)
                case CharTok(c) => *>(new StringTok(c.toString + t), new Pure(c)).asInstanceOf[Parsley[A]]
                // string(s) <* string(t) = string(st) *> pure(s)
                case StringTok(s) => *>(new StringTok(s + t), new Pure(s)).asInstanceOf[Parsley[A]]
            }
            // p <* mzero = p *> mzero (by preservation of error messages and failure properties) - This moves the pop instruction after the failure
            case z: MZero => *>(p, z)
            case w => p match
            {
                // re-association law 3: pure x <* p = p *> pure x
                case u: Pure[_] => *>(w, u).optimise
                // mzero <* p = mzero (left zero law and definition of <* in terms of >>=)
                case z: MZero => z
                // re-association - normal form of Prev chain is to have result at the top of tree
                case u <* v =>
                    p = u
                    q = <*(v, w).asInstanceOf[Parsley[B]].optimise
                    optimise
                case _ => this
            }
        }
        override def codeGen[Cont[_, _]](implicit instrs: InstrBuffer, state: CodeGenState, ops: ContOps[Cont]): Cont[Unit, Unit] = (p, q) match
        {
            case (Pure(x), ct@CharTok(c)) => ops.wrap(instrs += instructions.CharTokFastPerform[Char, A](c, _ => x, ct.expected))
            case (Pure(x), st@StringTok(s)) => ops.wrap(instrs += new instructions.StringTokFastPerform(s, _ => x, st.expected))
            case (Pure(x), st@Satisfy(f)) => ops.wrap(instrs += new instructions.SatisfyExchange(f, x, st.expected))
            case (Pure(x), v) =>
                v.codeGen |>
                (instrs += new instructions.Exchange(x))
            case _ =>
                p.codeGen >>
                q.codeGen |>
                (instrs += instructions.Pop)
        }
        override def discard: Parsley[B] = q
        override def result: Parsley[A] = p
        override def copy[A_ >: A](prev: Parsley[B], next: Parsley[A_]): <*[A_, B] = <*(next, prev)
    }
    private [parsley] final class Attempt[A](_p: =>Parsley[A]) extends Parsley[A]
    {
        private [Attempt] var p: Parsley[A] = _
        override def preprocess[Cont[_, _], A_ >: A](implicit seen: Set[Parsley[_]], sub: SubMap, label: UnsafeOption[String], ops: ContOps[Cont]): Cont[Parsley[_], Parsley[A_]] =
            if (label == null && p != null) result(this) else for (p <- _p.optimised) yield
            {
                if (label == null)
                {
                    this.p = p
                    this.size = p.size + 2
                    this
                }
                else Attempt(p)
            }
        override def findLetsAux[Cont[_, _]](implicit seen: Set[Parsley[_]], state: LetFinderState, ops: ContOps[Cont]): Cont[Unit, Unit] = _p.findLets
        override def codeGen[Cont[_, _]](implicit instrs: InstrBuffer, state: CodeGenState, ops: ContOps[Cont]): Cont[Unit, Unit] =
        {
            val handler = state.freshLabel()
            instrs += new instructions.PushHandler(handler)
            p.codeGen |>
            {
                instrs += new instructions.Label(handler)
                instrs += instructions.Attempt
            }
        }
    }
    private [parsley] final class Look[A](_p: =>Parsley[A]) extends Parsley[A]
    {
        private [Look] var p: Parsley[A] = _
        override def preprocess[Cont[_, _], A_ >: A](implicit seen: Set[Parsley[_]], sub: SubMap, label: UnsafeOption[String], ops: ContOps[Cont]): Cont[Parsley[_], Parsley[A_]] =
            if (label == null && p != null) result(this) else for (p <- _p.optimised) yield
            {
                if (label == null)
                {
                    this.p = p
                    this.size = p.size + 3
                    this
                }
                else Look(p)
            }
        override def findLetsAux[Cont[_, _]](implicit seen: Set[Parsley[_]], state: LetFinderState, ops: ContOps[Cont]): Cont[Unit, Unit] = _p.findLets
        override def codeGen[Cont[_, _]](implicit instrs: InstrBuffer, state: CodeGenState, ops: ContOps[Cont]): Cont[Unit, Unit] =
        {
            val handler = state.freshLabel()
            instrs += new instructions.PushHandler(handler)
            p.codeGen |>
            {
                instrs += new instructions.Label(handler)
                instrs += instructions.Look
            }
        }
    }
    private [parsley] sealed trait MZero extends Parsley[Nothing]
    private [parsley] class Empty(val expected: UnsafeOption[String] = null) extends MZero
    {
        override def preprocess[Cont[_, _], N >: Nothing](implicit seen: Set[Parsley[_]], sub: SubMap, label: UnsafeOption[String], ops: ContOps[Cont]): Cont[Parsley[_], Parsley[N]] =
        {
            if (label == null) result(this)
            else result(new Empty(label))
        }
        override def findLetsAux[Cont[_, _]](implicit seen: Set[Parsley[_]], state: LetFinderState, ops: ContOps[Cont]): Cont[Unit, Unit] = result(())
        override def codeGen[Cont[_, _]](implicit instrs: InstrBuffer, state: CodeGenState, ops: ContOps[Cont]): Cont[Unit, Unit] =
        {
            result(instrs += new instructions.Empty(expected))
        }
    }
    private [parsley] final class Fail(private [Fail] val msg: String, val expected: UnsafeOption[String] = null) extends MZero
    {
        override def preprocess[Cont[_, _], N >: Nothing](implicit seen: Set[Parsley[_]], sub: SubMap, label: UnsafeOption[String], ops: ContOps[Cont]): Cont[Parsley[_], Parsley[N]] =
        {
            if (label == null) result(this)
            else result(new Fail(msg, label))
        }
        override def findLetsAux[Cont[_, _]](implicit seen: Set[Parsley[_]], state: LetFinderState, ops: ContOps[Cont]): Cont[Unit, Unit] = result(())
        override def codeGen[Cont[_, _]](implicit instrs: InstrBuffer, state: CodeGenState, ops: ContOps[Cont]): Cont[Unit, Unit] =
        {
            result(instrs += new instructions.Fail(msg, expected))
        }
    }
    private [parsley] final class Unexpected(private [Unexpected] val msg: String, val expected: UnsafeOption[String] = null) extends MZero
    {
        override def preprocess[Cont[_, _], N >: Nothing](implicit seen: Set[Parsley[_]], sub: SubMap, label: UnsafeOption[String], ops: ContOps[Cont]): Cont[Parsley[_], Parsley[N]] =
        {
            if (label == null) result(this)
            else result(new Unexpected(msg, label))
        }
        override def findLetsAux[Cont[_, _]](implicit seen: Set[Parsley[_]], state: LetFinderState, ops: ContOps[Cont]): Cont[Unit, Unit] = result(())
        override def codeGen[Cont[_, _]](implicit instrs: InstrBuffer, state: CodeGenState, ops: ContOps[Cont]): Cont[Unit, Unit] =
        {
            result(instrs += new instructions.Unexpected(msg, expected))
        }
    }
    private [parsley] final class Fixpoint[A](var _p: ()=>Parsley[A], val expected: UnsafeOption[String] = null) extends Parsley[A]
    {
        private [Fixpoint] lazy val p = _p()
        override def preprocess[Cont[_, _], A_ >: A](implicit seen: Set[Parsley[_]], sub: SubMap, label: UnsafeOption[String], ops: ContOps[Cont]): Cont[Parsley[_], Parsley[A_]] =
        {
            if (label == null) result(this)
            else result(new Fixpoint(_p, label))
        }
        override def findLetsAux[Cont[_, _]](implicit seen: Set[Parsley[_]], state: LetFinderState, ops: ContOps[Cont]): Cont[Unit, Unit] = result(())
        override def codeGen[Cont[_, _]](implicit instrs: InstrBuffer, state: CodeGenState, ops: ContOps[Cont]): Cont[Unit, Unit] =
        {
            result(instrs += new instructions.Call(p, expected))
        }
    }
    private [parsley] final class Subroutine[A](_p: =>Parsley[A], val expected: UnsafeOption[String] = null) extends Parsley[A]
    {
        private [Subroutine] var p: Parsley[A] = _

        override def preprocess[Cont[_, _], A_ >: A](implicit seen: Set[Parsley[_]], sub: SubMap, label: UnsafeOption[String], ops: ContOps[Cont]): Cont[Parsley[_], Parsley[A_]] =
        {
            if (p == null) for (p <- _p.optimised(seen, sub, null, ops)) yield
            {
                if (label == null)
                {
                    this.p = p
                    this
                }
                else Subroutine(p, label)
            }
            else if (label == null) result(this)
            else result(Subroutine(p, label))
        }
        override def findLetsAux[Cont[_, _]](implicit seen: Set[Parsley[_]], state: LetFinderState, ops: ContOps[Cont]): Cont[Unit, Unit] = result(())
        override def optimise = if (p.size == 1) p else this
        override def codeGen[Cont[_, _]](implicit instrs: InstrBuffer, state: CodeGenState, ops: ContOps[Cont]): Cont[Unit, Unit] =
        {
            val label = state.getSubLabel(p)
            result(instrs += new instructions.GoSub(label, expected))
        }
    }
    // Intrinsic Embedding
    private [parsley] final class CharTok(private [CharTok] val c: Char, val expected: UnsafeOption[String] = null) extends Parsley[Char]
    {
        override def preprocess[Cont[_, _], C >: Char](implicit seen: Set[Parsley[_]], sub: SubMap, label: UnsafeOption[String], ops: ContOps[Cont]): Cont[Parsley[_], Parsley[C]] =
        {
            if (label == null) result(this)
            else result(new CharTok(c, label))
        }
        override def findLetsAux[Cont[_, _]](implicit seen: Set[Parsley[_]], state: LetFinderState, ops: ContOps[Cont]): Cont[Unit, Unit] = result(())
        override def codeGen[Cont[_, _]](implicit instrs: InstrBuffer, state: CodeGenState, ops: ContOps[Cont]): Cont[Unit, Unit] =
        {
            result(instrs += instructions.CharTok(c, expected))
        }
    }
    private [parsley] final class StringTok(private [StringTok] val s: String, val expected: UnsafeOption[String] = null) extends Parsley[String]
    {
        override def preprocess[Cont[_, _], S >: String](implicit seen: Set[Parsley[_]], sub: SubMap, label: UnsafeOption[String], ops: ContOps[Cont]): Cont[Parsley[_], Parsley[S]] =
        {
            if (label == null) result(this)
            else result(new StringTok(s, label))
        }
        override def findLetsAux[Cont[_, _]](implicit seen: Set[Parsley[_]], state: LetFinderState, ops: ContOps[Cont]): Cont[Unit, Unit] = result(())
        override def optimise = s match
        {
            case "" => new Pure("")
            case _ => this
        }
        override def codeGen[Cont[_, _]](implicit instrs: InstrBuffer, state: CodeGenState, ops: ContOps[Cont]): Cont[Unit, Unit] =
        {
            result(instrs += new instructions.StringTok(s, expected))
        }
    }
    // TODO: Perform applicative fusion optimisations
    private [parsley] final class Lift2[A, B, +C](private [Lift2] val f: (A, B) => C, _p: =>Parsley[A], _q: =>Parsley[B]) extends Parsley[C]
    {
        private [Lift2] var p: Parsley[A] = _
        private [Lift2] var q: Parsley[B] = _
        override def preprocess[Cont[_, _], C_ >: C](implicit seen: Set[Parsley[_]], sub: SubMap, label: UnsafeOption[String], ops: ContOps[Cont]): Cont[Parsley[_], Parsley[C_]] =
            if (label == null && p != null) result(this) else for (p <- _p.optimised; q <- _q.optimised) yield
            {
                if (label == null)
                {
                    this.p = p
                    this.q = q
                    this.size = p.size + q.size + 1
                    this
                }
                else Lift2(f, p, q)
            }
        override def findLetsAux[Cont[_, _]](implicit seen: Set[Parsley[_]], state: LetFinderState, ops: ContOps[Cont]): Cont[Unit, Unit] =
            for (_ <- _p.findLets; _ <- _q.findLets) yield ()
        override def codeGen[Cont[_, _]](implicit instrs: InstrBuffer, state: CodeGenState, ops: ContOps[Cont]): Cont[Unit, Unit] =
        {
            p.codeGen >>
            q.codeGen |>
            (instrs += new instructions.Lift2(f))
        }
    }
    private [parsley] final class Lift3[A, B, C, +D](private [Lift3] val f: (A, B, C) => D, _p: =>Parsley[A], _q: =>Parsley[B], _r: =>Parsley[C]) extends Parsley[D]
    {
        private [Lift3] var p: Parsley[A] = _
        private [Lift3] var q: Parsley[B] = _
        private [Lift3] var r: Parsley[C] = _
        override def preprocess[Cont[_, _], D_ >: D](implicit seen: Set[Parsley[_]], sub: SubMap, label: UnsafeOption[String], ops: ContOps[Cont]): Cont[Parsley[_], Parsley[D_]] =
            if (label == null && p != null) result(this) else for (p <- _p.optimised; q <- _q.optimised; r <- _r.optimised) yield
            {
                if (label == null)
                {
                    this.p = p
                    this.q = q
                    this.r = r
                    this.size = p.size + q.size + r.size + 1
                    this
                }
                else Lift3(f, p, q, r)
            }
        override def findLetsAux[Cont[_, _]](implicit seen: Set[Parsley[_]], state: LetFinderState, ops: ContOps[Cont]): Cont[Unit, Unit] =
            for (_ <- _p.findLets; _ <- _q.findLets; _ <- _r.findLets) yield ()
        override def codeGen[Cont[_, _]](implicit instrs: InstrBuffer, state: CodeGenState, ops: ContOps[Cont]): Cont[Unit, Unit] =
        {
            p.codeGen >>
            q.codeGen >>
            r.codeGen |>
            (instrs += new instructions.Lift3(f))
        }
    }
    private [parsley] final class FastFail[A](_p: =>Parsley[A], private [FastFail] val msggen: A => String, val expected: UnsafeOption[String] = null) extends MZero
    {
        private [FastFail] var p: Parsley[A] = _
        override def preprocess[Cont[_, _], N >: Nothing](implicit seen: Set[Parsley[_]], sub: SubMap, label: UnsafeOption[String], ops: ContOps[Cont]): Cont[Parsley[_], Parsley[N]] =
            if (label == null && p != null) result(this) else for (p <- _p.optimised) yield
            {
                if (label == null)
                {
                    this.p = p
                    this.size = p.size + 1
                    this
                }
                else FastFail(p, msggen, label)
            }
        override def findLetsAux[Cont[_, _]](implicit seen: Set[Parsley[_]], state: LetFinderState, ops: ContOps[Cont]): Cont[Unit, Unit] = _p.findLets
        override def optimise = p match
        {
            case Pure(x) => new Fail(msggen(x))
            case z: MZero => z
            case _ => this
        }
        override def codeGen[Cont[_, _]](implicit instrs: InstrBuffer, state: CodeGenState, ops: ContOps[Cont]): Cont[Unit, Unit] =
        {
            p.codeGen |>
            (instrs += new instructions.FastFail(msggen, expected))
        }
    }
    private [parsley] final class FastUnexpected[A](_p: =>Parsley[A], private [FastUnexpected] val msggen: A => String, val expected: UnsafeOption[String] = null) extends MZero
    {
        private [FastUnexpected] var p: Parsley[A] = _
        override def preprocess[Cont[_, _], N >: Nothing](implicit seen: Set[Parsley[_]], sub: SubMap, label: UnsafeOption[String], ops: ContOps[Cont]): Cont[Parsley[_], Parsley[N]] =
            if (label == null && p != null) result(this) else for (p <- _p.optimised) yield
            {
                if (label == null)
                {
                    this.p = p
                    this.size = p.size + 1
                    this
                }
                else FastUnexpected(p, msggen, label)
            }
        override def findLetsAux[Cont[_, _]](implicit seen: Set[Parsley[_]], state: LetFinderState, ops: ContOps[Cont]): Cont[Unit, Unit] = _p.findLets
        override def optimise = p match
        {
            case Pure(x) => new Unexpected(msggen(x))
            case z: MZero => z
            case _ => this
        }
        override def codeGen[Cont[_, _]](implicit instrs: InstrBuffer, state: CodeGenState, ops: ContOps[Cont]): Cont[Unit, Unit] =
        {
            p.codeGen |>
            (instrs += new instructions.FastUnexpected(msggen, expected))
        }
    }
    private [parsley] final class Ensure[A](_p: =>Parsley[A], private [Ensure] val pred: A => Boolean, val expected: UnsafeOption[String] = null) extends Parsley[A]
    {
        private [Ensure] var p: Parsley[A] = _
        override def preprocess[Cont[_, _], A_ >: A](implicit seen: Set[Parsley[_]], sub: SubMap, label: UnsafeOption[String], ops: ContOps[Cont]): Cont[Parsley[_], Parsley[A_]] =
            if (label == null && p != null) result(this) else for (p <- _p.optimised) yield
            {
                if (label == null)
                {
                    this.p = p
                    this.size = p.size + 1
                    this
                }
                else Ensure(p, pred, label)
            }
        override def findLetsAux[Cont[_, _]](implicit seen: Set[Parsley[_]], state: LetFinderState, ops: ContOps[Cont]): Cont[Unit, Unit] = _p.findLets
        override def optimise = p match
        {
            case px@Pure(x) => if (pred(x)) px else new Empty
            case _ => this
        }
        override def codeGen[Cont[_, _]](implicit instrs: InstrBuffer, state: CodeGenState, ops: ContOps[Cont]): Cont[Unit, Unit] =
        {
            p.codeGen |>
            (instrs += new instructions.Ensure(pred, expected))
        }
    }
    private [parsley] final class Guard[A](_p: =>Parsley[A], private [Guard] val pred: A => Boolean, private [Guard] val msg: String, val expected: UnsafeOption[String] = null) extends Parsley[A]
    {
        private [Guard] var p: Parsley[A] = _
        override def preprocess[Cont[_, _], A_ >: A](implicit seen: Set[Parsley[_]], sub: SubMap, label: UnsafeOption[String], ops: ContOps[Cont]): Cont[Parsley[_], Parsley[A_]] =
            if (label == null && p != null) result(this) else for (p <- _p.optimised) yield
            {
                if (label == null)
                {
                    this.p = p
                    this.size = p.size + 1
                    this
                }
                else Guard(p, pred, msg, label)
            }
        override def findLetsAux[Cont[_, _]](implicit seen: Set[Parsley[_]], state: LetFinderState, ops: ContOps[Cont]): Cont[Unit, Unit] = _p.findLets
        override def optimise = p match
        {
            case px@Pure(x) => if (pred(x)) px else new Fail(msg)
            case _ => this
        }
        override def codeGen[Cont[_, _]](implicit instrs: InstrBuffer, state: CodeGenState, ops: ContOps[Cont]): Cont[Unit, Unit] =
        {
            p.codeGen |>
            (instrs += new instructions.Guard(pred, msg, expected))
        }
    }
    private [parsley] final class FastGuard[A](_p: =>Parsley[A], private [FastGuard] val pred: A => Boolean, private [FastGuard] val msggen: A => String, val expected: UnsafeOption[String] = null) extends Parsley[A]
    {
        private [FastGuard] var p: Parsley[A] = _
        override def preprocess[Cont[_, _], A_ >: A](implicit seen: Set[Parsley[_]], sub: SubMap, label: UnsafeOption[String], ops: ContOps[Cont]): Cont[Parsley[_], Parsley[A_]] =
            if (label == null && p != null) result(this) else for (p <- _p.optimised) yield
            {
                if (label == null)
                {
                    this.p = p
                    this.size = p.size + 1
                    this
                }
                else FastGuard(p, pred, msggen, label)
            }
        override def findLetsAux[Cont[_, _]](implicit seen: Set[Parsley[_]], state: LetFinderState, ops: ContOps[Cont]): Cont[Unit, Unit] = _p.findLets
        override def optimise = p match
        {
            case px@Pure(x) => if (pred(x)) px else new Fail(msggen(x))
            case _ => this
        }
        override def codeGen[Cont[_, _]](implicit instrs: InstrBuffer, state: CodeGenState, ops: ContOps[Cont]): Cont[Unit, Unit] =
        {
            p.codeGen |>
            (instrs += new instructions.FastGuard(pred, msggen, expected))
        }
    }
    private [parsley] final class Many[A](_p: =>Parsley[A]) extends Parsley[List[A]]
    {
        private [Many] var p: Parsley[A] = _
        override def preprocess[Cont[_, _], L >: List[A]](implicit seen: Set[Parsley[_]], sub: SubMap, label: UnsafeOption[String], ops: ContOps[Cont]): Cont[Parsley[_], Parsley[L]] =
            if (label == null && p != null) result(this) else for (p <- _p.optimised) yield
            {
                if (label == null)
                {
                    this.p = p
                    this.size = p.size + 2
                    this
                }
                else Many(p)
            }
        override def findLetsAux[Cont[_, _]](implicit seen: Set[Parsley[_]], state: LetFinderState, ops: ContOps[Cont]): Cont[Unit, Unit] = _p.findLets
        override def optimise = p match
        {
            case _: Pure[A] => throw new Exception("many given parser which consumes no input")
            case _: MZero => new Pure(Nil)
            case _ => this
        }
        override def codeGen[Cont[_, _]](implicit instrs: InstrBuffer, state: CodeGenState, ops: ContOps[Cont]): Cont[Unit, Unit] =
        {
            val body = state.freshLabel()
            val handler = state.freshLabel()
            instrs += new instructions.InputCheck(handler)
            instrs += new instructions.Label(body)
            p.codeGen |>
            {
                instrs += new instructions.Label(handler)
                instrs += new instructions.Many(body)
            }
        }
    }
    private [parsley] final class SkipMany[A](_p: =>Parsley[A]) extends Parsley[Nothing]
    {
        private [SkipMany] var p: Parsley[A] = _
        override def preprocess[Cont[_, _], N >: Nothing](implicit seen: Set[Parsley[_]], sub: SubMap, label: UnsafeOption[String], ops: ContOps[Cont]): Cont[Parsley[_], Parsley[N]] =
            if (label == null && p != null) result(this) else for (p <- _p.optimised) yield
            {
                if (label == null)
                {
                    this.p = p
                    this.size = p.size + 2
                    this
                }
                else SkipMany(p)
            }
        override def findLetsAux[Cont[_, _]](implicit seen: Set[Parsley[_]], state: LetFinderState, ops: ContOps[Cont]): Cont[Unit, Unit] = _p.findLets
        override def optimise = p match
        {
            case _: Pure[A] => throw new Exception("skipMany given parser which consumes no input")
            case _: MZero => new Pure(()).asInstanceOf[Parsley[Nothing]]
            case _ => this
        }
        override def codeGen[Cont[_, _]](implicit instrs: InstrBuffer, state: CodeGenState, ops: ContOps[Cont]): Cont[Unit, Unit] =
        {
            val body = state.freshLabel()
            val handler = state.freshLabel()
            instrs += new instructions.InputCheck(handler)
            instrs += new instructions.Label(body)
            p.codeGen |>
            {
                instrs += new instructions.Label(handler)
                instrs += new instructions.SkipMany(body)
            }
        }
    }
    private [parsley] final class ChainPost[A](_p: =>Parsley[A], _op: =>Parsley[A => A]) extends Parsley[A]
    {
        private [ChainPost] var p: Parsley[A] = _
        private [ChainPost] var op: Parsley[A => A] = _
        override def preprocess[Cont[_, _], A_ >: A](implicit seen: Set[Parsley[_]], sub: SubMap, label: UnsafeOption[String], ops: ContOps[Cont]): Cont[Parsley[_], Parsley[A_]] =
            if (label == null && p != null) result(this) else for (p <- _p.optimised; op <- _op.optimised) yield
            {
                if (label == null)
                {
                    this.p = p
                    this.op = op
                    this.size = p.size + op.size + 2
                    this
                }
                else ChainPost(p, op)
            }
        override def findLetsAux[Cont[_, _]](implicit seen: Set[Parsley[_]], state: LetFinderState, ops: ContOps[Cont]): Cont[Unit, Unit] =
            for (_ <- _p.findLets; _ <- _op.findLets) yield ()
        override def optimise = op match
        {
            case _: Pure[A => A] => throw new Exception("left chain given parser which consumes no input")
            case _: MZero => p
            case _ => this
        }
        override def codeGen[Cont[_, _]](implicit instrs: InstrBuffer, state: CodeGenState, ops: ContOps[Cont]): Cont[Unit, Unit] =
        {
            val body = state.freshLabel()
            val handler = state.freshLabel()
            p.codeGen >>
            {
                instrs += new instructions.InputCheck(handler)
                instrs += new instructions.Label(body)
                op.codeGen |>
                {
                    instrs += new instructions.Label(handler)
                    instrs += new instructions.ChainPost(body)
                }
            }
        }
    }
    private [parsley] final class ChainPre[A](_p: =>Parsley[A], _op: =>Parsley[A => A]) extends Parsley[A]
    {
        private [ChainPre] var p: Parsley[A] = _
        private [ChainPre] var op: Parsley[A => A] = _
        override def preprocess[Cont[_, _], A_ >: A](implicit seen: Set[Parsley[_]], sub: SubMap, label: UnsafeOption[String], ops: ContOps[Cont]): Cont[Parsley[_], Parsley[A_]] =
            if (label == null && p != null) result(this) else for (p <- _p.optimised; op <- _op.optimised) yield
            {
                if (label == null)
                {
                    this.p = p
                    this.op = op
                    this.size = p.size + op.size + 2
                    this
                }
                else ChainPre(p, op)
            }
        override def findLetsAux[Cont[_, _]](implicit seen: Set[Parsley[_]], state: LetFinderState, ops: ContOps[Cont]): Cont[Unit, Unit] =
            for (_ <- _p.findLets; _ <- _op.findLets) yield ()
        override def optimise = op match
        {
            case _: Pure[A => A] => throw new Exception("right chain given parser which consumes no input")
            case _: MZero => p
            case _ => this
        }
        override def codeGen[Cont[_, _]](implicit instrs: InstrBuffer, state: CodeGenState, ops: ContOps[Cont]): Cont[Unit, Unit] =
        {
            val body = state.freshLabel()
            val handler = state.freshLabel()
            instrs += new instructions.InputCheck(handler)
            instrs += new instructions.Label(body)
            op.codeGen >>
            {
                instrs += new instructions.Label(handler)
                instrs += new instructions.ChainPre(body)
                p.codeGen |>
                (instrs += instructions.Apply)
            }
        }
    }
    private [parsley] final class Chainl[A](_p: =>Parsley[A], _op: =>Parsley[(A, A) => A]) extends Parsley[A]
    {
        private [Chainl] var p: Parsley[A] = _
        private [Chainl] var op: Parsley[(A, A) => A] = _
        override def preprocess[Cont[_, _], A_ >: A](implicit seen: Set[Parsley[_]], sub: SubMap, label: UnsafeOption[String], ops: ContOps[Cont]): Cont[Parsley[_], Parsley[A_]] =
            if (label == null && p != null) result(this) else for (p <- _p.optimised; op <- _op.optimised) yield
            {
                if (label == null)
                {
                    this.p = p
                    this.op = op
                    this.size = p.size*2 + op.size + 2
                    this
                }
                else Chainl(p, op)
            }
        override def findLetsAux[Cont[_, _]](implicit seen: Set[Parsley[_]], state: LetFinderState, ops: ContOps[Cont]): Cont[Unit, Unit] =
            for (_ <- _p.findLets; _ <- _op.findLets) yield ()
        override def codeGen[Cont[_, _]](implicit instrs: InstrBuffer, state: CodeGenState, ops: ContOps[Cont]): Cont[Unit, Unit] =
        {
            val body = state.freshLabel()
            val handler = state.freshLabel()
            p.codeGen >>
            {
                instrs += new instructions.InputCheck(handler)
                instrs += new instructions.Label(body)
                op.codeGen >>
                p.codeGen |>
                {
                    instrs += new instructions.Label(handler)
                    instrs += new instructions.Chainl(body)
                }
            }
        }
    }
    private [parsley] final class Chainr[A](_p: =>Parsley[A], _op: =>Parsley[(A, A) => A]) extends Parsley[A]
    {
        private [Chainr] var p: Parsley[A] = _
        private [Chainr] var op: Parsley[(A, A) => A] = _
        override def preprocess[Cont[_, _], A_ >: A](implicit seen: Set[Parsley[_]], sub: SubMap, label: UnsafeOption[String], ops: ContOps[Cont]): Cont[Parsley[_], Parsley[A_]] =
            if (label == null && p != null) result(this) else for (p <- _p.optimised; op <- _op.optimised) yield
            {
                if (label == null)
                {
                    this.p = p
                    this.op = op
                    this.size = p.size + op.size + 3
                    this
                }
                else Chainr(p, op)
            }
        override def findLetsAux[Cont[_, _]](implicit seen: Set[Parsley[_]], state: LetFinderState, ops: ContOps[Cont]): Cont[Unit, Unit] =
            for (_ <- _p.findLets; _ <- _op.findLets) yield ()
        override def codeGen[Cont[_, _]](implicit instrs: InstrBuffer, state: CodeGenState, ops: ContOps[Cont]): Cont[Unit, Unit]=
        {
            val body = state.freshLabel()
            val handler = state.freshLabel()
            instrs += new instructions.InputCheck(handler)
            instrs += new instructions.Label(body)
            p.codeGen >>
            {
                instrs += new instructions.InputCheck(handler)
                op.codeGen |>
                {
                    instrs += new instructions.Label(handler)
                    instrs += new instructions.Chainr(body)
                }
            }
        }
    }
    private [parsley] final class SepEndBy1[A, B](_p: =>Parsley[A], _sep: =>Parsley[B]) extends Parsley[List[A]]
    {
        private [SepEndBy1] var p: Parsley[A] = _
        private [SepEndBy1] var sep: Parsley[B] = _
        override def preprocess[Cont[_, _], L >: List[A]](implicit seen: Set[Parsley[_]], sub: SubMap, label: UnsafeOption[String], ops: ContOps[Cont]): Cont[Parsley[_], Parsley[L]] =
            if (label == null && p != null) result(this) else for (p <- _p.optimised; sep <- _sep.optimised) yield
            {
                if (label == null)
                {
                    this.p = p
                    this.sep = sep
                    this.size = p.size + sep.size + 3
                    this
                }
                else SepEndBy1(p, sep)
            }
        override def findLetsAux[Cont[_, _]](implicit seen: Set[Parsley[_]], state: LetFinderState, ops: ContOps[Cont]): Cont[Unit, Unit] =
            for (_ <- _p.findLets; _ <- _sep.findLets) yield ()
        override def codeGen[Cont[_, _]](implicit instrs: InstrBuffer, state: CodeGenState, ops: ContOps[Cont]): Cont[Unit, Unit] =
        {
            val body = state.freshLabel()
            val handler = state.freshLabel()
            instrs += new instructions.InputCheck(handler)
            instrs += new instructions.Label(body)
            p.codeGen >>
            {
                instrs += new instructions.InputCheck(handler)
                sep.codeGen |>
                {
                    instrs += new instructions.Label(handler)
                    instrs += new instructions.SepEndBy1(body)
                }
            }
        }
    }
    private [parsley] final class ManyUntil[A](_body: Parsley[Any]) extends Parsley[List[A]]
    {
        private [ManyUntil] var body: Parsley[Any] = _
        override def preprocess[Cont[_, _], L >: List[A]](implicit seen: Set[Parsley[_]], sub: SubMap, label: UnsafeOption[String], ops: ContOps[Cont]): Cont[Parsley[_], Parsley[L]] =
            if (label == null && body != null) result(this) else for (body <- _body.optimised) yield
            {
                if (label == null)
                {
                    this.body = body
                    this.size = body.size + 2
                    this
                }
                else ManyUntil(body)
            }
        override def findLetsAux[Cont[_, _]](implicit seen: Set[Parsley[_]], state: LetFinderState, ops: ContOps[Cont]): Cont[Unit, Unit] = _body.findLets
        override def codeGen[Cont[_, _]](implicit instrs: InstrBuffer, state: CodeGenState, ops: ContOps[Cont]): Cont[Unit, Unit] =
        {
            val start = state.freshLabel()
            val loop = state.freshLabel()
            instrs += new instructions.PushFallthrough(loop)
            instrs += new instructions.Label(start)
            body.codeGen |>
            {
                instrs += new instructions.Label(loop)
                instrs += new instructions.ManyUntil(start)
            }
        }
    }
    private [parsley] final class Ternary[A](_b: =>Parsley[Boolean], _p: =>Parsley[A], _q: =>Parsley[A]) extends Parsley[A]
    {
        private [Ternary] var b: Parsley[Boolean] = _
        private [Ternary] var p: Parsley[A] = _
        private [Ternary] var q: Parsley[A] = _
<<<<<<< HEAD
        override def preprocess[Cont[_, _], A_ >: A](implicit seen: Set[Parsley[_]], label: UnsafeOption[String], ops: ContOps[Cont]): Cont[Parsley[_], Parsley[A_]] =
=======
        override def preprocess[Cont[_, _], A_ >: A](implicit seen: Set[Parsley[_]], sub: SubMap, label: UnsafeOption[String], ops: ContOps[Cont]): Cont[Parsley[_], Parsley[A_]] =
>>>>>>> cbc1cec4
            if (label == null && b != null) result(this) else for (b <- _b.optimised; p <- _p.optimised; q <- _q.optimised) yield
            {
                if (label == null)
                {
                    this.b = b
                    this.p = p
                    this.q = q
                    this.size = b.size + p.size + q.size + 2
                    this
                }
                else Ternary(b, p, q)
            }
        override def findLetsAux[Cont[_, _]](implicit seen: Set[Parsley[_]], state: LetFinderState, ops: ContOps[Cont]): Cont[Unit, Unit] =
            for (_ <- _b.findLets; _ <- _p.findLets; _ <- _q.findLets) yield ()
        override def optimise = b match
        {
            case Pure(true) => p
            case Pure(false) => q
            case _ => this
        }
        override def codeGen[Cont[_, _]](implicit instrs: InstrBuffer, state: CodeGenState, ops: ContOps[Cont]): Cont[Unit, Unit] =
        {
            val success = state.freshLabel()
            val end = state.freshLabel()
            b.codeGen >>
            {
                instrs += new instructions.If(success)
                q.codeGen >>
                {
                    instrs += new instructions.Jump(end)
                    instrs += new instructions.Label(success)
                    p.codeGen |>
                    (instrs += new instructions.Label(end))
                }
            }
        }
    }
    private [parsley] final class NotFollowedBy[A](_p: =>Parsley[A], val expected: UnsafeOption[String] = null) extends Parsley[Nothing]
    {
        private [NotFollowedBy] var p: Parsley[A] = _
        override def preprocess[Cont[_, _], N >: Nothing](implicit seen: Set[Parsley[_]], sub: SubMap, label: UnsafeOption[String], ops: ContOps[Cont]): Cont[Parsley[_], Parsley[N]] =
            if (label == null && p != null) result(this) else for (p <- _p.optimised) yield
            {
                if (label == null)
                {
                    this.p = p
                    this.size = p.size + 2
                    this
                }
                else NotFollowedBy(p, label)
            }
        override def findLetsAux[Cont[_, _]](implicit seen: Set[Parsley[_]], state: LetFinderState, ops: ContOps[Cont]): Cont[Unit, Unit] = _p.findLets
        override def codeGen[Cont[_, _]](implicit instrs: InstrBuffer, state: CodeGenState, ops: ContOps[Cont]): Cont[Unit, Unit] =
        {
            val handler = state.freshLabel()
            instrs += new instructions.PushHandler(handler)
            p.codeGen |>
            {
                instrs += new instructions.Label(handler)
                instrs += new instructions.NotFollowedBy(expected)
            }
        }
    }
    private [parsley] final class Eof(val expected: UnsafeOption[String] = null) extends Parsley[Nothing]
    {
        override def preprocess[Cont[_, _], N >: Nothing](implicit seen: Set[Parsley[_]], sub: SubMap, label: UnsafeOption[String], ops: ContOps[Cont]): Cont[Parsley[_], Parsley[N]] =
        {
            if (label == null) result(this)
            else result(new Eof(label))
        }
        override def findLetsAux[Cont[_, _]](implicit seen: Set[Parsley[_]], state: LetFinderState, ops: ContOps[Cont]): Cont[Unit, Unit] = result(())
        override def codeGen[Cont[_, _]](implicit instrs: InstrBuffer, state: CodeGenState, ops: ContOps[Cont]): Cont[Unit, Unit] =
        {
            result(instrs += new instructions.Eof(expected))
        }
    }
    private [parsley] object Line extends Parsley[Int]
    {
        override def preprocess[Cont[_, _], I >: Int](implicit seen: Set[Parsley[_]], sub: SubMap, label: UnsafeOption[String], ops: ContOps[Cont]): Cont[Parsley[_], Parsley[I]] = result(this)
        override def findLetsAux[Cont[_, _]](implicit seen: Set[Parsley[_]], state: LetFinderState, ops: ContOps[Cont]): Cont[Unit, Unit] = result(())
        override def codeGen[Cont[_, _]](implicit instrs: InstrBuffer, state: CodeGenState, ops: ContOps[Cont]): Cont[Unit, Unit] =
        {
            result(instrs += instructions.Line)
        }
    }
    private [parsley] object Col extends Parsley[Int]
    {
        override def preprocess[Cont[_, _], I >: Int](implicit seen: Set[Parsley[_]], sub: SubMap, label: UnsafeOption[String], ops: ContOps[Cont]): Cont[Parsley[_], Parsley[I]] = result(this)
        override def findLetsAux[Cont[_, _]](implicit seen: Set[Parsley[_]], state: LetFinderState, ops: ContOps[Cont]): Cont[Unit, Unit] = result(())
        override def codeGen[Cont[_, _]](implicit instrs: InstrBuffer, state: CodeGenState, ops: ContOps[Cont]): Cont[Unit, Unit] =
        {
            result(instrs += instructions.Col)
        }
    }
    private [parsley] final class Get[S](v: Var) extends Parsley[S]
    {
        override def preprocess[Cont[_, _], S_ >: S](implicit seen: Set[Parsley[_]], sub: SubMap, label: UnsafeOption[String], ops: ContOps[Cont]): Cont[Parsley[_], Parsley[S_]] = result(this)
        override def findLetsAux[Cont[_, _]](implicit seen: Set[Parsley[_]], state: LetFinderState, ops: ContOps[Cont]): Cont[Unit, Unit] = result(())
        override def codeGen[Cont[_, _]](implicit instrs: InstrBuffer, state: CodeGenState, ops: ContOps[Cont]): Cont[Unit, Unit] =
        {
            result(instrs += new instructions.Get(v.v))
        }
    }
    private [parsley] final class Put[S](private [Put] val v: Var, _p: =>Parsley[S]) extends Parsley[Unit]
    {
        private [Put] var p: Parsley[S] = _
        override def preprocess[Cont[_, _], U >: Unit](implicit seen: Set[Parsley[_]], sub: SubMap, label: UnsafeOption[String], ops: ContOps[Cont]): Cont[Parsley[_], Parsley[U]] =
            if (label == null && p != null) result(this) else for (p <- _p.optimised) yield
            {
                if (label == null)
                {
                    this.p = p
                    this.size = p.size + 1
                    this
                }
                else Put(v, p)
            }
        override def findLetsAux[Cont[_, _]](implicit seen: Set[Parsley[_]], state: LetFinderState, ops: ContOps[Cont]): Cont[Unit, Unit] = _p.findLets
        override def codeGen[Cont[_, _]](implicit instrs: InstrBuffer, state: CodeGenState, ops: ContOps[Cont]): Cont[Unit, Unit] =
        {
            p.codeGen |>
            (instrs += new instructions.Put(v.v))
        }
    }
    private [parsley] final class Modify[S](v: Var, f: S => S) extends Parsley[S]
    {
        override def preprocess[Cont[_, _], S_ >: S](implicit seen: Set[Parsley[_]], sub: SubMap, label: UnsafeOption[String], ops: ContOps[Cont]): Cont[Parsley[_], Parsley[S_]] = result(this)
        override def findLetsAux[Cont[_, _]](implicit seen: Set[Parsley[_]], state: LetFinderState, ops: ContOps[Cont]): Cont[Unit, Unit] = result(())
        override def codeGen[Cont[_, _]](implicit instrs: InstrBuffer, state: CodeGenState, ops: ContOps[Cont]): Cont[Unit, Unit] =
        {
            result(instrs += new instructions.Modify(v.v, f))
        }
    }
    private [parsley] final class Local[S, A](private [Local] val v: Var, _p: =>Parsley[S], _q: =>Parsley[A]) extends Parsley[A]
    {
        private [Local] var p: Parsley[S] = _
        private [Local] var q: Parsley[A] = _
        override def preprocess[Cont[_, _], A_ >: A](implicit seen: Set[Parsley[_]], sub: SubMap, label: UnsafeOption[String], ops: ContOps[Cont]): Cont[Parsley[_], Parsley[A_]] =
            if (label == null && p != null) result(this) else for (p <- _p.optimised; q <- _q.optimised) yield
            {
                if (label == null)
                {
                    this.p = p
                    this.q = q
                    this.size = p.size + q.size + 2
                    this
                }
                else Local(v, p, q)
            }
        override def findLetsAux[Cont[_, _]](implicit seen: Set[Parsley[_]], state: LetFinderState, ops: ContOps[Cont]): Cont[Unit, Unit] =
            for (_ <- _p.findLets; _ <- _q.findLets) yield ()
        override def codeGen[Cont[_, _]](implicit instrs: InstrBuffer, state: CodeGenState, ops: ContOps[Cont]): Cont[Unit, Unit] =
        {
            p.codeGen >>
            {
                instrs += new instructions.LocalEntry(v.v)
                q.codeGen |>
                (instrs += new instructions.LocalExit(v.v))
            }
        }
    }
    private [parsley] final class ErrorRelabel[+A](p: =>Parsley[A], msg: String) extends Parsley[A]
    {
        override def preprocess[Cont[_, _], A_ >: A](implicit seen: Set[Parsley[_]], sub: SubMap, label: UnsafeOption[String], ops: ContOps[Cont]): Cont[Parsley[_], Parsley[A_]] =
        {
            if (label == null) p.optimised(seen, sub, msg, ops)
            else p.optimised
        }
        override def findLetsAux[Cont[_, _]](implicit seen: Set[Parsley[_]], state: LetFinderState, ops: ContOps[Cont]): Cont[Unit, Unit] = p.findLets
        override def optimise = throw new Exception("Error relabelling should not be in optimisation!")
        override def codeGen[Cont[_, _]](implicit instrs: InstrBuffer, state: CodeGenState, ops: ContOps[Cont]): Cont[Unit, Unit] = throw new Exception("Error relabelling should not be in code gen!")
    }
    private [parsley] final class Debug[A](_p: =>Parsley[A], name: String, break: Breakpoint) extends Parsley[A]
    {
        private [Debug] var p: Parsley[A] = _
        override def preprocess[Cont[_, _], A_ >: A](implicit seen: Set[Parsley[_]], sub: SubMap, label: UnsafeOption[String], ops: ContOps[Cont]): Cont[Parsley[_], Parsley[A_]] =
            if (label == null && p != null) result(this) else for (p <- _p.optimised) yield
            {
                if (label == null)
                {
                    this.p = p
                    this.size = p.size + 2
                    this
                }
                else Debug(p, name, break)
            }
        override def findLetsAux[Cont[_, _]](implicit seen: Set[Parsley[_]], state: LetFinderState, ops: ContOps[Cont]): Cont[Unit, Unit] = _p.findLets
        override def codeGen[Cont[_, _]](implicit instrs: InstrBuffer, state: CodeGenState, ops: ContOps[Cont]): Cont[Unit, Unit] =
        {
            val handler = state.freshLabel()
            instrs += new instructions.LogBegin(handler, name, (break eq EntryBreak) || (break eq FullBreak))
            p.codeGen |>
            {
                instrs += new instructions.Label(handler)
                instrs += new instructions.LogEnd(name, (break eq ExitBreak) || (break eq FullBreak))
            }
        }
    }

    private [DeepEmbedding] object Pure
    {
        def unapply[A](self: Pure[A]): Option[A] = Some(self.x)
    }
    private [DeepEmbedding] object <*>
    {
        def apply[A, B](pf: Parsley[A=>B], px: Parsley[A]): <*>[A, B] =
        {
            val res: <*>[A, B] = new <*>(pf, px)
            res.pf = pf
            res.px = px
            res.size = pf.size + px.size + 1
            res
        }
        def unapply[A, B](self: <*>[A, B]): Option[(Parsley[A=>B], Parsley[A])] = Some((self.pf, self.px))
    }
    private [DeepEmbedding] object <|>
    {
        def apply[A, B](p: Parsley[A], q: Parsley[B]): A <|> B =
        {
            val res: A <|> B = new <|>(p, q)
            res.p = p
            res.q = q
            res.size = p.size + q.size + 1
            res
        }
        def unapply[A, B](self: A <|> B): Option[(Parsley[A], Parsley[B])] = Some((self.p, self.q))
    }
    private [DeepEmbedding] object >>=
    {
        def apply[A, B](p: Parsley[A], f: A => Parsley[B], expected: UnsafeOption[String]): >>=[A, B] =
        {
            val res: >>=[A, B] = new >>=(p, f, expected)
            res.p = p
            res.size = p.size + 3
            res
        }
        def unapply[A, B](self: >>=[A, B]): Option[(Parsley[A], A => Parsley[B])] = Some((self.p, self.f))
    }
    private [DeepEmbedding] object Cont
    {
        def unapply[A, B](self: Cont[A, B]): Option[(Parsley[A], Parsley[B])] = Some((self.discard, self.result))
    }
    private [DeepEmbedding] object *>
    {
        def apply[A, B](p: Parsley[A], q: Parsley[B]): A *> B =
        {
            val res: A *> B = new *>(p, q)
            res.p = p
            res.q = q
            res.size = p.size + q.size + 1
            res
        }
        def unapply[A, B](self: A *> B): Option[(Parsley[A], Parsley[B])] = Some((self.p, self.q))
    }
    private [DeepEmbedding] object <*
    {
        def apply[A, B](p: Parsley[A], q: Parsley[B]): A <* B =
        {
            val res: A <* B = new <*(p, q)
            res.p = p
            res.q = q
            res.size = p.size + q.size + 1
            res
        }
        def unapply[A, B](self: A <* B): Option[(Parsley[A], Parsley[B])] = Some((self.p, self.q))
    }
    private [DeepEmbedding] object Attempt
    {
        def apply[A](p: Parsley[A]): Attempt[A] =
        {
            val res: Attempt[A] = new Attempt(p)
            res.p = p
            res.size = p.size + 2
            res
        }
        def unapply[A](self: Attempt[A]): Option[Parsley[A]] = Some(self.p)
    }
    private [DeepEmbedding] object Look
    {
        def apply[A](p: Parsley[A]): Look[A] =
        {
            val res: Look[A] = new Look(p)
            res.p = p
            res.size = p.size + 3
            res
        }
    }
    private [DeepEmbedding] object Subroutine
    {
        def apply[A](p: Parsley[A], expected: UnsafeOption[String]): Subroutine[A] =
        {
            val res: Subroutine[A] = new Subroutine(p, expected)
            res.p = p
            res
        }
        def unapply[A](self: Subroutine[A]): Option[Parsley[A]] = Some(self.p)
    }
    private [DeepEmbedding] object CharTok
    {
        def unapply(self: CharTok): Option[Char] = Some(self.c)
    }
    private [DeepEmbedding] object StringTok
    {
        def unapply(self: StringTok): Option[String] = Some(self.s)
    }
    private [DeepEmbedding] object Satisfy
    {
        def unapply(self: Satisfy): Option[Char => Boolean] = Some(self.f)
    }
    private [DeepEmbedding] object Lift2
    {
        def apply[A, B, C](f: (A, B) => C, p: Parsley[A], q: Parsley[B]): Lift2[A, B, C] =
        {
            val res: Lift2[A, B, C] = new Lift2(f, p, q)
            res.p = p
            res.q = q
            res.size = p.size + q.size + 1
            res
        }
        def unapply[A, B, C](self: Lift2[A, B, C]): Option[((A, B) => C, Parsley[A], Parsley[B])] = Some((self.f, self.p, self.q))
    }
    private [DeepEmbedding] object Lift3
    {
        def apply[A, B, C, D](f: (A, B, C) => D, p: Parsley[A], q: Parsley[B], r: Parsley[C]): Lift3[A, B, C, D] =
        {
            val res: Lift3[A, B, C, D] = new Lift3(f, p, q, r)
            res.p = p
            res.q = q
            res.r = r
            res.size = p.size + q.size + r.size + 1
            res
        }
        def unapply[A, B, C, D](self: Lift3[A, B, C, D]): Option[((A, B, C) => D, Parsley[A], Parsley[B], Parsley[C])] = Some((self.f, self.p, self.q, self.r))
    }
    private [DeepEmbedding] object FastFail
    {
        def apply[A](p: Parsley[A], msggen: A => String, expected: UnsafeOption[String]): FastFail[A] =
        {
            val res: FastFail[A] = new FastFail(p, msggen, expected)
            res.p = p
            res.size = p.size + 1
            res
        }
    }
    private [DeepEmbedding] object FastUnexpected
    {
        def apply[A](p: Parsley[A], msggen: A => String, expected: UnsafeOption[String]): FastUnexpected[A] =
        {
            val res: FastUnexpected[A] = new FastUnexpected(p, msggen, expected)
            res.p = p
            res.size = p.size + 1
            res
        }
    }
    private [DeepEmbedding] object Ensure
    {
        def apply[A](p: Parsley[A], pred: A => Boolean, expected: UnsafeOption[String]): Ensure[A] =
        {
            val res: Ensure[A] = new Ensure(p, pred, expected)
            res.p = p
            res.size = p.size + 1
            res
        }
    }
    private [DeepEmbedding] object Guard
    {
        def apply[A](p: Parsley[A], pred: A => Boolean, msg: String, expected: UnsafeOption[String]): Guard[A] =
        {
            val res: Guard[A] = new Guard(p, pred, msg, expected)
            res.p = p
            res.size = p.size + 1
            res
        }
    }
    private [DeepEmbedding] object FastGuard
    {
        def apply[A](p: Parsley[A], pred: A => Boolean, msggen: A => String, expected: UnsafeOption[String]): FastGuard[A] =
        {
            val res: FastGuard[A] = new FastGuard(p, pred, msggen, expected)
            res.p = p
            res.size = p.size + 1
            res
        }
    }
    private [DeepEmbedding] object Many
    {
        def apply[A](p: Parsley[A]): Many[A] =
        {
            val res: Many[A] = new Many(p)
            res.p = p
            res.size = p.size + 2
            res
        }
    }
    private [DeepEmbedding] object SkipMany
    {
        def apply[A](p: Parsley[A]): SkipMany[A] =
        {
            val res: SkipMany[A] = new SkipMany(p)
            res.p = p
            res.size = p.size + 2
            res
        }
    }
    private [DeepEmbedding] object ChainPost
    {
        def apply[A](p: Parsley[A], op: Parsley[A => A]): ChainPost[A] =
        {
            val res: ChainPost[A] = new ChainPost(p, op)
            res.p = p
            res.op = op
            res.size = p.size + op.size + 2
            res
        }
    }
    private [DeepEmbedding] object ChainPre
    {
        def apply[A](p: Parsley[A], op: Parsley[A => A]): ChainPre[A] =
        {
            val res: ChainPre[A] = new ChainPre(p, op)
            res.p = p
            res.op = op
            res.size = p.size + op.size + 2
            res
        }
    }
    private [DeepEmbedding] object Chainl
    {
        def apply[A](p: Parsley[A], op: Parsley[(A, A) => A]): Chainl[A] =
        {
            val res: Chainl[A] = new Chainl(p, op)
            res.p = p
            res.op = op
            res.size = p.size*2 + op.size + 2
            res
        }
    }
    private [DeepEmbedding] object Chainr
    {
        def apply[A](p: Parsley[A], op: Parsley[(A, A) => A]): Chainr[A] =
        {
            val res: Chainr[A] = new Chainr(p, op)
            res.p = p
            res.op = op
            res.size = p.size + op.size + 3
            res
        }
    }
    private [DeepEmbedding] object SepEndBy1
    {
        def apply[A, B](p: Parsley[A], sep: Parsley[B]): SepEndBy1[A, B] =
        {
            val res: SepEndBy1[A, B] = new SepEndBy1(p, sep)
            res.p = p
            res.sep = sep
            res.size = p.size + sep.size + 3
            res
        }
    }
    private [parsley] object ManyUntil
    {
        object Stop
        def apply[A](body: Parsley[Any]): ManyUntil[A] =
        {
            val res: ManyUntil[A] = new ManyUntil(body)
            res.body = body
            res.size = body.size + 2
            res
        }
    }
    private [DeepEmbedding] object Ternary
    {
        def apply[A](b: Parsley[Boolean], p: Parsley[A], q: Parsley[A]): Ternary[A] =
        {
            val res: Ternary[A] = new Ternary(b, p, q)
            res.b = b
            res.p = p
            res.q = q
            res.size = b.size + p.size + q.size + 1
            res
        }
    }
    private [DeepEmbedding] object NotFollowedBy
    {
        def apply[A](p: Parsley[A], expected: UnsafeOption[String]): NotFollowedBy[A] =
        {
            val res: NotFollowedBy[A] = new NotFollowedBy(p, expected)
            res.p = p
            res.size = p.size + 2
            res
        }
    }
    private [DeepEmbedding] object Put
    {
        def apply[S](v: Var, p: Parsley[S]): Put[S] =
        {
            val res: Put[S] = new Put(v, p)
            res.p = p
            res.size = p.size + 1
            res
        }
    }
    private [DeepEmbedding] object Local
    {
        def apply[S, A](v: Var, p: Parsley[S], q: Parsley[A]): Local[S, A] =
        {
            val res: Local[S, A] = new Local[S, A](v, p, q)
            res.p = p
            res.q = q
            res.size = p.size + q.size + 2
            res
        }
    }
    private [DeepEmbedding] object Debug
    {
        def apply[A](p: Parsley[A], name: String, break: Breakpoint): Debug[A] =
        {
            val res: Debug[A] = new Debug(p, name, break)
            res.p = p
            res.size = p.size + 2
            res
        }
    }
}<|MERGE_RESOLUTION|>--- conflicted
+++ resolved
@@ -1754,11 +1754,7 @@
         private [Ternary] var b: Parsley[Boolean] = _
         private [Ternary] var p: Parsley[A] = _
         private [Ternary] var q: Parsley[A] = _
-<<<<<<< HEAD
-        override def preprocess[Cont[_, _], A_ >: A](implicit seen: Set[Parsley[_]], label: UnsafeOption[String], ops: ContOps[Cont]): Cont[Parsley[_], Parsley[A_]] =
-=======
         override def preprocess[Cont[_, _], A_ >: A](implicit seen: Set[Parsley[_]], sub: SubMap, label: UnsafeOption[String], ops: ContOps[Cont]): Cont[Parsley[_], Parsley[A_]] =
->>>>>>> cbc1cec4
             if (label == null && b != null) result(this) else for (b <- _b.optimised; p <- _p.optimised; q <- _q.optimised) yield
             {
                 if (label == null)
