<<<<<<< HEAD
val sbtTypelevelVersion = "0.6.6"
val circeVersion = "0.14.1"
=======
val sbtTypelevelVersion = "0.7.3"
val circeVersion = "0.14.10"
>>>>>>> 188a9415

resolvers ++= Opts.resolver.sonatypeOssSnapshots
resolvers ++= Opts.resolver.sonatypeOssReleases

scalacOptions ++= Seq("-unchecked", "-feature","-deprecation")

libraryDependencies ++= Seq(
  "io.circe" %% "circe-core",
  "io.circe" %% "circe-generic",
  "io.circe" %% "circe-parser"
).map(_ % circeVersion)

libraryDependencySchemes ++= Seq(
  "org.scala-native" % "sbt-scala-native" % VersionScheme.Always,
  "org.scala-lang.modules" %% "scala-xml" % VersionScheme.Always,
)

addSbtPlugin("org.typelevel" % "sbt-typelevel" % sbtTypelevelVersion)
addSbtPlugin("org.typelevel" % "sbt-typelevel-site" % sbtTypelevelVersion)

// CI Stuff
addSbtPlugin("org.scala-js" % "sbt-scalajs" % "1.13.2")
addSbtPlugin("org.scala-native" % "sbt-scala-native" % "0.4.15")

addSbtPlugin("com.beautiful-scala" % "sbt-scalastyle" % "1.5.1")
addSbtPlugin("org.jmotor.sbt" % "sbt-dependency-updates" % "1.2.7")
addSbtPlugin("org.scoverage" % "sbt-scoverage" % "2.0.9")
addSbtPlugin("com.timushev.sbt" % "sbt-rewarn" % "0.1.3")<|MERGE_RESOLUTION|>--- conflicted
+++ resolved
@@ -1,10 +1,5 @@
-<<<<<<< HEAD
-val sbtTypelevelVersion = "0.6.6"
-val circeVersion = "0.14.1"
-=======
 val sbtTypelevelVersion = "0.7.3"
 val circeVersion = "0.14.10"
->>>>>>> 188a9415
 
 resolvers ++= Opts.resolver.sonatypeOssSnapshots
 resolvers ++= Opts.resolver.sonatypeOssReleases
